# -*- coding: utf-8 -*-
# Copyright © 2007 Francisco Javier de la Peña
#
# This file is part of EELSLab.
#
# EELSLab is free software; you can redistribute it and/or modify
# it under the terms of the GNU General Public License as published by
# the Free Software Foundation; either version 2 of the License, or
# (at your option) any later version.
#
# EELSLab is distributed in the hope that it will be useful,
# but WITHOUT ANY WARRANTY; without even the implied warranty of
# MERCHANTABILITY or FITNESS FOR A PARTICULAR PURPOSE.  See the
# GNU General Public License for more details.
#
# You should have received a copy of the GNU General Public License
# along with EELSLab; if not, write to the Free Software
# Foundation, Inc., 51 Franklin St, Fifth Floor, Boston, MA  02110-1301  
# USA
import numpy as np
try:
    import matplotlib.pyplot as plt
except:
    import matplotlib
    matplotlib.use('Agg')
    import matplotlib.pyplot as plt

import utils

class SpectrumFigure():
    ''''''
    def __init__(self):
        self.figure = None
        self.left_ax = None
        self.right_ax = None
        self.left_ax_lines = list()
        self.right_ax_lines = list()
        self.autoscale = True
        self.blit = False
        self.lines = list()
        self.left_coordinates = None
        self.right_coordinates = None
        
        
        # Labels
        self.xlabel = ''
        self.ylabel = ''
        self.title = ''
        self.create_figure()
        self.create_left_axis()
#        self.create_right_axis()

        
    def create_figure(self):
        self.figure = utils.create_figure()
        utils.on_window_close(self.figure, self.close)
<<<<<<< HEAD

=======
>>>>>>> 45544844
        
    def create_left_axis(self):
        self.left_ax = self.figure.add_subplot(111)
        ax = self.left_ax
        ax.set_xlabel(self.xlabel)
        ax.set_ylabel(self.ylabel)
        ax.set_title(self.title)
        
    def create_right_axis(self):
        if self.left_ax is None:
            self.create_left_axis()
        if self.right_ax is None:
            self.right_ax = self.left_ax.twinx()
        
    def add_line(self, line, ax = 'left'):
        if ax == 'left':
            line.ax = self.left_ax
            if line.coordinates is None:
                line.coordinates = self.left_coordinates
            self.left_ax_lines.append(line)
        elif ax == 'right':
            line.ax = self.right_ax
            self.right_ax_lines.append(line)
            if line.coordinates is None:
                line.coordinates = self.right_coordinates
        line.axis = self.axis
        line.autoscale = self.autoscale
        line.blit = self.blit
        
    def plot(self):   
        for line in self.left_ax_lines:
            line.plot()
        
    def close(self):
        for line in self.left_ax_lines + self.right_ax_lines:
            line.close()
        if utils.does_figure_object_exists(self.figure):
            plt.close(self.figure)

        
class SpectrumLine():
    def __init__(self):
        ''''''
        # Data attributes
        self.data_function = None
        self.axis = None
        self.coordinates = None
        
        # Properties
        self.line = None
        self.line_properties = dict()
        self.autoscale = True
    

    def line_properties_helper(self, color, type):
        '''This function provides an easy way of defining some basic line 
        properties.
        
        Further customization is possible by adding keys to the line_properties 
        attribute
        
        Parameters
        ----------
        
        color : any valid matplotlib color definition, e.g. 'red'
        type : it can be one of 'scatter', 'step', 'line'
        '''
        lp = self.line_properties
        if type == 'scatter':
            lp['marker'] = 'o'
            lp['linestyle'] = 'None'
            lp['markersize'] = 1
            lp['markeredgecolor'] = color
        elif type == 'line':
            lp['color'] = color
        elif type == 'step':
            lp['color'] = color
            lp['drawstyle'] = 'steps'
    def set_properties(self):
        for key in self.line_properties:
            plt.setp(self.line, **self.line_properties)
        self.ax.figure.canvas.draw()
        
    def plot(self, data = 1):
        f = self.data_function
        self.line, = self.ax.plot(
        self.axis, f(coordinates = self.coordinates), **self.line_properties)
        self.coordinates.connect(self.update)
        self.ax.figure.canvas.draw()
                  
    def update(self):
        '''Update the current spectrum figure'''            
        
        ydata = self.data_function(coordinates = self.coordinates)
        self.line.set_ydata(ydata)
        
        if self.autoscale is True:
            self.ax.relim()
            y1, y2 = np.searchsorted(self.axis, 
            self.ax.get_xbound())
            y2 += 2
            y1, y2 = np.clip((y1,y2),0,len(ydata-1))
            clipped_ydata = ydata[y1:y2]
            y_max, y_min = np.nanmax(clipped_ydata), np.nanmin(clipped_ydata)
            self.ax.set_ylim(y_min, y_max)
            self.ax.figure.canvas.draw()
        
    def close(self):
        if self.line in self.ax.lines:
            self.ax.lines.remove(self.line)
        self.coordinates.disconnect(self.update)
        try:
            self.ax.figure.canvas.draw()
        except:
            pass
        
plt.show()<|MERGE_RESOLUTION|>--- conflicted
+++ resolved
@@ -54,10 +54,7 @@
     def create_figure(self):
         self.figure = utils.create_figure()
         utils.on_window_close(self.figure, self.close)
-<<<<<<< HEAD
 
-=======
->>>>>>> 45544844
         
     def create_left_axis(self):
         self.left_ax = self.figure.add_subplot(111)
