﻿
Tools: the Signal class
***********************

The Signal class and its subclasses
-----------------------------------

.. WARNING::
    This subsection can be a bit confusing for beginners.
    Do not worry if you do not understand it all.


HyperSpy stores the data in the :py:class:`~.signal.BaseSignal` class, that is
the object that you get when e.g. you load a single file using
:py:func:`~.io.load`. Most of the data analysis functions are also contained in
this class or its specialized subclasses. The :py:class:`~.signal.BaseSignal`
class contains general functionality that is available to all the subclasses.
The subclasses provide functionality that is normally specific to a particular
type of data, e.g. the :py:class:`~._signals.signal1d.Signal1D` class provides
common functionality to deal with one-dimensional (e.g. spectral) data and
:py:class:`~._signals.eels.EELSSpectrum` (which is a subclass of
:py:class:`~._signals.signal1d.Signal1D`) adds extra functionality to the
:py:class:`~._signals.signal1d.Signal1D` class for electron energy-loss
spectroscopy data analysis.

.. versionchanged:: 0.8.5

Currently the following signal subclasses are available:

* :py:class:`~._signals.signal1d.Signal1D`
* :py:class:`~._signals.signal2d.Signal2D`
* :py:class:`~._signals.eels.EELSSpectrum`
* :py:class:`~._signals.eds_tem.EDSTEMSpectrum`
* :py:class:`~._signals.eds_sem.EDSSEMSpectrum`
* :py:class:`~._signals.spectrum_simulation.SpectrumSimulation`
* :py:class:`~._signals.image_simulation.ImageSimulation`

.. versionchanged:: 0.8.5

Note that in 0.8.5 the :py:class:`~._signals.signal1d.Signal1D` and
:py:class:`~._signals.signal2d.Signal2D` classes were created to deprecate the
old :py:class:`~._signals.spectrum.Spectrum` and
:py:class:`~._signals.image.Image` classes.


The :py:mod:`~.signals` module, which contains all available signal subclasses,
is imported in the user namespace when loading hyperspy. In the following
example we create a Signal2D instance from a 2D numpy array:

.. code-block:: python

    >>> im = hs.signals.Signal2D(np.random.random((64,64)))


The different signals store other objects in what are called attributes. For
examples, the data is stored in a numpy array in the
:py:attr:`~.signal.BaseSignal.data` attribute, the original parameters in the
:py:attr:`~.signal.BaseSignal.original_metadata` attribute, the mapped parameters
in the :py:attr:`~.signal.BaseSignal.metadata` attribute and the axes
information (including calibration) can be accessed (and modified) in the
:py:attr:`~.signal.BaseSignal.axes_manager` attribute.


.. _transforming.signal:

Transforming between signal subclasses
^^^^^^^^^^^^^^^^^^^^^^^^^^^^^^^^^^^^^^

The different subclasses are characterized by three
:py:attr:`~.signal.BaseSignal.metadata` attributes (see the table below):

`record_by`
    Can be "spectrum", "image" or "", the latter meaning undefined and describes
    the way the data is arranged in memory. It is possible to transform any
    :py:class:`~.signal.BaseSignal` subclass to a :py:class:`~._signals.signal1d.Signal1D`
    or :py:class:`~._signals.signal2d.Signal2D` subclass using the following
    :py:class:`~.signal.BaseSignal` methods: :py:meth:`~.signal.BaseSignal.as_signal2D`
    and :py:meth:`~.signal.BaseSignal.as_signal1D`. In addition
    :py:class:`~._signals.signal1d.Signal1D` instances can be transformed into
    two-dimensional signals using :py:meth:`~._signals.signal1d.Signal1D.to_signal2D`
    and two-dimensional instances transformed into one dimensional instances using
    :py:meth:`~._signals.signal2d.Signal2D.to_signal1D`. When transforming between
    one and two dimensinoal signal classes the order in which the data array is stored
    in memory is modified to improve performance. Also, some functions, e.g. plotting
    or decomposing, will behave differently.

`signal_type`
    Describes the nature of the signal. It can be any string, normally the
    acronym associated with a particular signal. In certain cases HyperSpy provides
    features that are only available for a particular signal type through
    :py:class:`~.signal.BaseSignal` subclasses. The :py:class:`~.signal.BaseSignal` method
    :py:meth:`~.signal.BaseSignal.set_signal_type` changes the signal_type in place, which
    may result in a :py:class:`~.signal.BaseSignal` subclass transformation.

`signal_origin`
    Describes the origin of the signal and can be "simulation" or "experiment" or "", the
    latter meaning undefined. In certain cases HyperSpy provides features that are only
    available for a particular signal origin. The :py:class:`~.signal.BaseSignal` method
    :py:meth:`~.signal.BaseSignal.set_signal_origin` changes the signal_origin in place,
    which may result in a :py:class:`~.signal.BaseSignal` subclass transformation.

.. table:: BaseSignal subclass :py:attr:`~.signal.BaseSignal.metadata` attributes.

    +---------------------------------------------------------------+-----------+-------------+---------------+
    |                      BaseSignal subclass                      | record_by | signal_type | signal_origin |
    +===============================================================+===========+=============+===============+
    |                 :py:class:`~.signal.BaseSignal`               |     -     |      -      |       -       |
    +---------------------------------------------------------------+-----------+-------------+---------------+
    |           :py:class:`~._signals.signal1d.Signal1D`            | spectrum  |      -      |       -       |
    +---------------------------------------------------------------+-----------+-------------+---------------+
    | :py:class:`~._signals.spectrum_simulation.SpectrumSimulation` | spectrum  |      -      |  simulation   |
    +---------------------------------------------------------------+-----------+-------------+---------------+
    |           :py:class:`~._signals.eels.EELSSpectrum`            | spectrum  |    EELS     |       -       |
    +---------------------------------------------------------------+-----------+-------------+---------------+
    |           :py:class:`~._signals.eds_sem.EDSSEMSpectrum`       | spectrum  |   EDS_SEM   |       -       |
    +---------------------------------------------------------------+-----------+-------------+---------------+
    |           :py:class:`~._signals.eds_tem.EDSTEMSpectrum`       | spectrum  |   EDS_TEM   |       -       |
    +---------------------------------------------------------------+-----------+-------------+---------------+
    |              :py:class:`~._signals.signal2d.Signal2D`         |   image   |      -      |       -       |
    +---------------------------------------------------------------+-----------+-------------+---------------+
    |    :py:class:`~._signals.image_simulation.ImageSimulation`    |   image   |      -      |  simulation   |
    +---------------------------------------------------------------+-----------+-------------+---------------+


The following example shows how to transform between different subclasses.

   .. code-block:: python

       >>> s = hs.signals.Signal1D(np.random.random((10,20,100)))
       >>> s
       <Signal1D, title: , dimensions: (20, 10|100)>
       >>> s.metadata
       ├── record_by = spectrum
       ├── signal_origin =
       ├── signal_type =
       └── title =
       >>> im = s.to_signal2D()
       >>> im
       <Signal2D, title: , dimensions: (100|20, 10)>
       >>> im.metadata
       ├── record_by = image
       ├── signal_origin =
       ├── signal_type =
       └── title =
       >>> s.set_signal_type("EELS")
       >>> s
       <EELSSpectrum, title: , dimensions: (20, 10|100)>
       >>> s.set_signal_origin("simulation")
       >>> s
       <EELSSpectrumSimulation, title: , dimensions: (20, 10|100)>


The navigation and signal dimensions
------------------------------------

HyperSpy can deal with data of arbitrary dimensions. Each dimension is
internally classified as either "navigation" or "signal" and the way this
classification is done determines the behaviour of the signal.

The concept is probably best understood with an example: let's imagine a three
dimensional dataset. This dataset could be an spectrum image acquired by
scanning over a sample in two dimensions. In HyperSpy's terminology the
spectrum dimension would be the signal dimension and the two other dimensions
would be the navigation dimensions. We could see the same dataset as an image
stack instead.  Actually it could has been acquired by capturing two
dimensional images at different wavelengths. Then it would be natural to
identify the two spatial dimensions as the signal dimensions and the wavelength
dimension as the navigation dimension.  However, for data analysis purposes,
one may like to operate with an image stack as if it was a set of spectra or
viceversa. One can easily switch between these two alternative ways of
classifiying the dimensions of a three-dimensional dataset by
:ref:`transforming between BaseSignal subclasses
<transforming.signal>`.

.. NOTE::

    Although each dimension can be arbitrarily classified as "navigation
    dimension" or "signal dimension", for most common tasks there is no need to
    modify HyperSpy's default choice.


.. _signal.binned:

Binned and unbinned signals
---------------------------

.. versionadded:: 0.7

Signals that are a histogram of a probability density function (pdf) should
have the ``signal.metadata.Signal.binned`` attribute set to
``True``. This is because some methods operate differently in signals that are
*binned*.

The default value of the ``binned`` attribute is shown in the
following table:

.. table:: Binned default values for the different subclasses.


    +---------------------------------------------------------------+--------+
    |                       BaseSignal subclass                     | binned |
    +===============================================================+========+
    |                 :py:class:`~.signal.BaseSignal`               | False  |
    +---------------------------------------------------------------+--------+
    |           :py:class:`~._signals.signal1d.Signal1D`            | False  |
    +---------------------------------------------------------------+--------+
    | :py:class:`~._signals.spectrum_simulation.SpectrumSimulation` | False  |
    +---------------------------------------------------------------+--------+
    |           :py:class:`~._signals.eels.EELSSpectrum`            | True   |
    +---------------------------------------------------------------+--------+
    |           :py:class:`~._signals.eds_sem.EDSSEMSpectrum`       | True   |
    +---------------------------------------------------------------+--------+
    |           :py:class:`~._signals.eds_tem.EDSTEMSpectrum`       | True   |
    +---------------------------------------------------------------+--------+
    |              :py:class:`~._signals.signal2d.Signal2D`         | False  |
    +---------------------------------------------------------------+--------+
    |    :py:class:`~._signals.image_simulation.ImageSimulation`    | False  |
    +---------------------------------------------------------------+--------+


To change the default value:

.. code-block:: python

    >>> s.metadata.Signal.binned = True

Generic tools
-------------

Below we briefly introduce some of the most commonly used tools (methods). For
more details about a particular method click on its name. For a detailed list
of all the methods available see the :py:class:`~.signal.BaseSignal` documentation.

The methods of this section are available to all the signals. In other chapters
methods that are only available in specialized
subclasses.

.. _signal.indexing:

Indexing
^^^^^^^^
.. versionadded:: 0.6
.. versionchanged:: 0.8.1

<<<<<<< HEAD
Indexing the :py:class:`~.signal.BaseSignal`  provides a powerful, convenient and
Pythonic way to access and modify its data.  It is a concept that might take
some time to grasp but, once mastered, it can greatly simplify many common
signal processing tasks.

Indexing refers to any use of the square brackets ([]) to index the data stored
in a :py:class:`~.signal.BaseSignal`. The result of indexing a
:py:class:`~.signal.BaseSignal` is another :py:class:`~.signal.BaseSignal` that shares
a subset of the data of the original :py:class:`~.signal.BaseSignal`.
=======
Indexing a :py:class:`~.signal.Signal`  provides a powerful, convenient and
Pythonic way to access and modify its data. In HyperSpy indexing is achieved
using ``isig`` and ``inav``, which allow the navigation and signal dimensions
to be indexed independently. The idea is essentially to specify a subset of the
data based on its position in the array and it is therefore essential to know
the convention adopted for specifying that position, which is described here.

Those new to Python may find indexing a somewhat esoteric concept but once
mastered it is one of the most powerful features of Python based code and
greatly simplifies many common tasks. HyperSpy's Signal indexing is similar
to numpy array indexing and those new to Python are encouraged to read the
associated `numpy documentation on the subject  <http://ipython.org/>`_.
>>>>>>> 5122f1e0


Key features of indexing in HyperSpy are as follows (note that some of these
features differ from numpy):

* HyperSpy indexing does:

  + Allow independent indexing of signal and navigation dimensions
  + Support indexing with decimal numbers.
  + Use the image order for indexing i.e. [x, y, z,...] (hyperspy) vs
    [...,z,y,x] (numpy)

* HyperSpy indexing does not:

  + Support indexing using arrays.
  + Allow the addition of new axes using the newaxis object.

The examples below illustrate a range of common indexing tasks.

First consider indexing a single spectrum, which has only one signal dimension
(and no navigation dimensions) so we use ``isig``:

.. code-block:: python

    >>> s = hs.signals.Signal1D(np.arange(10))
    >>> s
    <Signal1D, title: , dimensions: (|10)>
    >>> s.data
    array([0, 1, 2, 3, 4, 5, 6, 7, 8, 9])
<<<<<<< HEAD
    >>> s[0]
    <Signal1D, title: , dimensions: (|1)>
    >>> s[0].data
=======
    >>> s.isig[0]
    <Spectrum, title: , dimensions: (|1)>
    >>> s.isig[0].data
>>>>>>> 5122f1e0
    array([0])
    >>> s.isig[9].data
    array([9])
    >>> s.isig[-1].data
    array([9])
<<<<<<< HEAD
    >>> s[:5]
    <Signal1D, title: , dimensions: (|5)>
    >>> s[:5].data
    array([0, 1, 2, 3, 4])
    >>> s[5::-1]
    <Signal1D, title: , dimensions: (|6)>
    >>> s[5::-1]
    <Signal1D, title: , dimensions: (|6)>
    >>> s[5::2]
    <Signal1D, title: , dimensions: (|3)>
    >>> s[5::2].data
=======
    >>> s.isig[:5]
    <Spectrum, title: , dimensions: (|5)>
    >>> s.isig[:5].data
    array([0, 1, 2, 3, 4])
    >>> s.isig[5::-1]
    <Spectrum, title: , dimensions: (|6)>
    >>> s.isig[5::-1]
    <Spectrum, title: , dimensions: (|6)>
    >>> s.isig[5::2]
    <Spectrum, title: , dimensions: (|3)>
    >>> s.isig[5::2].data
>>>>>>> 5122f1e0
    array([5, 7, 9])


Unlike numpy, HyperSpy supports indexing using decimal numbers, in which case
HyperSpy indexes using the axis scales instead of the indices.

.. code-block:: python

    >>> s = hs.signals.Signal1D(np.arange(10))
    >>> s
    <Signal1D, title: , dimensions: (|10)>
    >>> s.data
    array([0, 1, 2, 3, 4, 5, 6, 7, 8, 9])
    >>> s.axes_manager[0].scale = 0.5
    >>> s.axes_manager[0].axis
    array([ 0. ,  0.5,  1. ,  1.5,  2. ,  2.5,  3. ,  3.5,  4. ,  4.5])
    >>> s.isig[0.5:4.].data
    array([1, 2, 3, 4, 5, 6, 7])
    >>> s.isig[0.5:4].data
    array([1, 2, 3])
    >>> s.isig[0.5:4:2].data
    array([1, 3])


Importantly the original :py:class:`~.signal.BaseSignal` and its "indexed self"
share their data and, therefore, modifying the value of the data in one
modifies the same value in the other. Note also that in the example below
s.data is used to access the data as a numpy array directly and this array is
then indexed using numpy indexing.

.. code-block:: python

    >>> s = hs.signals.Signal1D(np.arange(10))
    >>> s
    <Signal1D, title: , dimensions: (10,)>
    >>> s.data
    array([0, 1, 2, 3, 4, 5, 6, 7, 8, 9])
    >>> si = s.isig[::2]
    >>> si.data
    array([0, 2, 4, 6, 8])
    >>> si.data[:] = 10
    >>> si.data
    array([10, 10, 10, 10, 10])
    >>> s.data
    array([10,  1, 10,  3, 10,  5, 10,  7, 10,  9])
    >>> s.data[:] = 0
    >>> si.data
    array([0, 0, 0, 0, 0])

Of course it is also possible to use the same syntax to index multidimensional
data treating navigation axes using ``inav`` and signal axes using ``isig``.

.. code-block:: python

    >>> s = hs.signals.Signal1D(np.arange(2*3*4).reshape((2,3,4)))
    >>> s
    <Signal1D, title: , dimensions: (10, 10, 10)>
    >>> s.data
    array([[[ 0,  1,  2,  3],
        [ 4,  5,  6,  7],
        [ 8,  9, 10, 11]],

       [[12, 13, 14, 15],
        [16, 17, 18, 19],
        [20, 21, 22, 23]]])
    >>> s.axes_manager[0].name = 'x'
    >>> s.axes_manager[1].name = 'y'
    >>> s.axes_manager[2].name = 't'
    >>> s.axes_manager.signal_axes
    (<t axis, size: 4>,)
    >>> s.axes_manager.navigation_axes
    (<x axis, size: 3, index: 0>, <y axis, size: 2, index: 0>)
    >>> s.inav[0,0].data
    array([0, 1, 2, 3])
    >>> s.inav[0,0].axes_manager
    <Axes manager, axes: (<t axis, size: 4>,)>
    >>> s.inav[0,0].isig[::-1].data
    array([3, 2, 1, 0])
<<<<<<< HEAD
    >>> s[...,0]
    <Signal1D, title: , dimensions: (2, 3)>
    >>> s[...,0].axes_manager
=======
    >>> s.isig[0]
    <Spectrum, title: , dimensions: (2, 3)>
    >>> s.isig[0].axes_manager
>>>>>>> 5122f1e0
    <Axes manager, axes: (<x axis, size: 3, index: 0>, <y axis, size: 2, index: 0>)>
    >>> s.isig[0].data
    array([[ 0,  4,  8],
       [12, 16, 20]])

Independent indexation of the signal and navigation dimensions is demonstrated
further in the following:

.. code-block:: python

    >>> s = hs.signals.Signal1D(np.arange(2*3*4).reshape((2,3,4)))
    >>> s
    <Signal1D, title: , dimensions: (10, 10, 10)>
    >>> s.data
    array([[[ 0,  1,  2,  3],
        [ 4,  5,  6,  7],
        [ 8,  9, 10, 11]],

       [[12, 13, 14, 15],
        [16, 17, 18, 19],
        [20, 21, 22, 23]]])
    >>> s.axes_manager[0].name = 'x'
    >>> s.axes_manager[1].name = 'y'
    >>> s.axes_manager[2].name = 't'
    >>> s.axes_manager.signal_axes
    (<t axis, size: 4>,)
    >>> s.axes_manager.navigation_axes
    (<x axis, size: 3, index: 0>, <y axis, size: 2, index: 0>)
    >>> s.inav[0,0].data
    array([0, 1, 2, 3])
    >>> s.inav[0,0].axes_manager
    <Axes manager, axes: (<t axis, size: 4>,)>
    >>> s.isig[0]
    <Signal1D, title: , dimensions: (2, 3)>
    >>> s.isig[0].axes_manager
    <Axes manager, axes: (<x axis, size: 3, index: 0>, <y axis, size: 2, index: 0>)>
    >>> s.isig[0].data
    array([[ 0,  4,  8],
       [12, 16, 20]])


The same syntax can be used to set the data values in signal and navigation
dimensions respectively:

.. code-block:: python

    >>> s = hs.signals.Signal1D(np.arange(2*3*4).reshape((2,3,4)))
    >>> s
    <Signal1D, title: , dimensions: (10, 10, 10)>
    >>> s.data
    array([[[ 0,  1,  2,  3],
        [ 4,  5,  6,  7],
        [ 8,  9, 10, 11]],

       [[12, 13, 14, 15],
        [16, 17, 18, 19],
        [20, 21, 22, 23]]])
    >>> s.inav[0,0].data
    array([0, 1, 2, 3])
    >>> s.inav[0,0] = 1
    >>> s.inav[0,0].data
    array([1, 1, 1, 1])
    >>> s.inav[0,0] = s[1,1]
    >>> s.inav[0,0].data
    array([16, 17, 18, 19])


.. _signal.operations:

Signal operations
^^^^^^^^^^^^^^^^^
.. versionadded:: 0.6

.. versionadded:: 0.8.3

:py:class:`~.signal.BaseSignal` supports all the Python binary arithmetic
opearations (+, -, \*, //, %, divmod(), pow(), \*\*, <<, >>, &, ^, \|),
augmented binary assignments (+=, -=, \*=, /=, //=, %=, \*\*=, <<=, >>=, &=,
^=, \|=), unary operations (-, +, abs() and ~) and rich comparisons operations
(<, <=, ==, x!=y, <>, >, >=).

These operations are performed element-wise. When the dimensions of the signals
are not equal `numpy broadcasting rules apply
<http://docs.scipy.org/doc/numpy/user/basics.broadcasting.html>`_ independently
for the navigation and signal axes.

In the following example `s2` has only one navigation axis while `s` has two.
However, because the size of their first navigation axis is the same, their
dimensions are compatible and `s2` is
broacasted to match `s`'s dimensions.

.. code-block:: python

    >>> s = hs.signals.Signal2D(np.ones((3,2,5,4)))
    >>> s2 = hs.signals.Signal2D(np.ones((2,5,4)))
    >>> s
    <Signal2D, title: , dimensions: (2, 3|4, 5)>
    >>> s2
    <Signal2D, title: , dimensions: (2|4, 5)>
    >>> s + s2
    <Signal2D, title: , dimensions: (2, 3|4, 5)>

In the following example the dimensions are not compatible and an exception
is raised.

.. code-block:: python

    >>> s = hs.signals.Signal2D(np.ones((3,2,5,4)))
    >>> s2 = hs.signals.Signal2D(np.ones((3,5,4)))
    >>> s
    <Signal2D, title: , dimensions: (2, 3|4, 5)>
    >>> s2
    <Signal2D, title: , dimensions: (3|4, 5)>
    >>> s + s2
    Traceback (most recent call last):
      File "<ipython-input-55-044bb11a0bd9>", line 1, in <module>
        s + s2
      File "<string>", line 2, in __add__
      File "/home/fjd29/Python/hyperspy/hyperspy/signal.py", line 2686, in _binary_operator_ruler
        raise ValueError(exception_message)
    ValueError: Invalid dimensions for this operation

Broacasting operates exactly in the same way for the signal axes:

.. code-block:: python

    >>> s = hs.signals.Signal2D(np.ones((3,2,5,4)))
    >>> s2 = hs.signals.Signal1D(np.ones((3, 2, 4)))
    >>> s
    <Signal2D, title: , dimensions: (2, 3|4, 5)>
    >>> s2
    <Signal1D, title: , dimensions: (2, 3|4)>
    >>> s + s2
    <Signal2D, title: , dimensions: (2, 3|4, 5)>

In-place operators also support broadcasting, but only when broadcasting would
not change the left most signal dimensions:

.. code-block:: python

    >>> s += s2
    >>> s
    <Signal2D, title: , dimensions: (2, 3|4, 5)>
    >>> s2 += s
    Traceback (most recent call last):
      File "<ipython-input-64-fdb9d3a69771>", line 1, in <module>
        s2 += s
      File "<string>", line 2, in __iadd__
      File "/home/fjd29/Python/hyperspy/hyperspy/signal.py", line 2737, in _binary_operator_ruler
        self.data = getattr(sdata, op_name)(odata)
    ValueError: non-broadcastable output operand with shape (3,2,1,4) doesn't match the broadcast shape (3,2,5,4)


.. _signal.iterator:

Iterating over the navigation axes
^^^^^^^^^^^^^^^^^^^^^^^^^^^^^^^^^^

Signal instances are iterables over the navigation axes. For example, the
following code creates a stack of 10 images and saves them in separate "png"
files by iterating over the signal instance:

.. code-block:: python

    >>> image_stack = hs.signals.Signal2D(np.random.random((2, 5, 64,64)))
    >>> for single_image in image_stack:
    ...    single_image.save("image %s.png" % str(image_stack.axes_manager.indices))
    The "image (0, 0).png" file was created.
    The "image (1, 0).png" file was created.
    The "image (2, 0).png" file was created.
    The "image (3, 0).png" file was created.
    The "image (4, 0).png" file was created.
    The "image (0, 1).png" file was created.
    The "image (1, 1).png" file was created.
    The "image (2, 1).png" file was created.
    The "image (3, 1).png" file was created.
    The "image (4, 1).png" file was created.

The data of the signal instance that is returned at each iteration is a view of
the original data, a property that we can use to perform operations on the
data.  For example, the following code rotates the image at each coordinate  by
a given angle and uses the :py:func:`~.utils.stack` function in combination
with `list comprehensions
<http://docs.python.org/2/tutorial/datastructures.html#list-comprehensions>`_
to make a horizontal "collage" of the image stack:

.. code-block:: python

    >>> import scipy.ndimage
    >>> image_stack = hs.signals.Signal2D(np.array([scipy.misc.lena()]*5))
    >>> image_stack.axes_manager[1].name = "x"
    >>> image_stack.axes_manager[2].name = "y"
    >>> for image, angle in zip(image_stack, (0, 45, 90, 135, 180)):
    ...    image.data[:] = scipy.ndimage.rotate(image.data, angle=angle,
    ...    reshape=False)
    >>> collage = hs.stack([image for image in image_stack], axis=0)
    >>> collage.plot()

.. figure::  images/rotate_lena.png
  :align:   center
  :width:   500

  Rotation of images by iteration.

.. versionadded:: 0.7


Iterating external functions with the map method
^^^^^^^^^^^^^^^^^^^^^^^^^^^^^^^^^^^^^^^^^^^^^^^^

Performing an operation on the data at each coordinate, as in the previous example,
using an external function can be more easily accomplished using the
:py:meth:`~.signal.BaseSignal.map` method:

.. code-block:: python

    >>> import scipy.ndimage
    >>> image_stack = hs.signals.Signal2D(np.array([scipy.misc.lena()]*4))
    >>> image_stack.axes_manager[1].name = "x"
    >>> image_stack.axes_manager[2].name = "y"
    >>> image_stack.map(scipy.ndimage.rotate,
    ...                            angle=45,
    ...                            reshape=False)
    >>> collage = hs.stack([image for image in image_stack], axis=0)
    >>> collage.plot()

.. figure::  images/rotate_lena_apply_simple.png
  :align:   center
  :width:   500

  Rotation of images by the same amount using :py:meth:`~.signal.BaseSignal.map`.

The :py:meth:`~.signal.BaseSignal.map` method can also take variable
arguments as in the following example.

.. code-block:: python

    >>> import scipy.ndimage
    >>> image_stack = hs.signals.Signal2D(np.array([scipy.misc.lena()]*4))
    >>> image_stack.axes_manager[1].name = "x"
    >>> image_stack.axes_manager[2].name = "y"
    >>> angles = hs.signals.Signal(np.array([0, 45, 90, 135]))
    >>> angles.axes_manager.set_signal_dimension(0)
    >>> modes = hs.signals.Signal(np.array(['constant', 'nearest', 'reflect', 'wrap']))
    >>> modes.axes_manager.set_signal_dimension(0)
    >>> image_stack.map(scipy.ndimage.rotate,
    ...                            angle=angles,
    ...                            reshape=False,
    ...                            mode=modes)
    calculating 100% |#############################################| ETA:  00:00:00Cropping

.. figure::  images/rotate_lena_apply_ndkwargs.png
  :align:   center
  :width:   500

  Rotation of images using :py:meth:`~.signal.BaseSignal.map` with different
  arguments for each image in the stack.

Cropping
^^^^^^^^

Cropping can be performed in a very compact and powerful way using
:ref:`signal.indexing` . In addition it can be performed using the following
method or GUIs if cropping :ref:`signal1D <signal1D.crop>` or :ref:`signal2D
<signal2D.crop>`. There is also a general :py:meth:`~.signal.BaseSignal.crop`
method that operates *in place*.

Rebinning
^^^^^^^^^

The :py:meth:`~.signal.BaseSignal.rebin` method rebins data in place down to a size
determined by the user.

Folding and unfolding
^^^^^^^^^^^^^^^^^^^^^

When dealing with multidimensional datasets it is sometimes useful to transform
the data into a two dimensional dataset. This can be accomplished using the
following two methods:

* :py:meth:`~.signal.BaseSignal.fold`
* :py:meth:`~.signal.BaseSignal.unfold`

It is also possible to unfold only the navigation or only the signal space:

* :py:meth:`~.signal.BaseSignal.unfold_navigation_space`
* :py:meth:`~.signal.BaseSignal.unfold_signal_space`


.. _signal.stack_split:

Splitting and stacking
^^^^^^^^^^^^^^^^^^^^^^

Several objects can be stacked together over an existing axis or over a
new axis using the :py:func:`~.utils.stack` function, if they share axis
with same dimension.

.. code-block:: python

    >>> image = hs.signals.Signal2D(scipy.misc.lena())
    >>> image = hs.stack([hs.stack([image]*3,axis=0)]*3,axis=1)
    >>> image.plot()

.. figure::  images/stack_lena_3_3.png
  :align:   center
  :width:   500

  Stacking example.

An object can be splitted into several objects
with the :py:meth:`~.signal.BaseSignal.split` method. This function can be used
to reverse the :py:func:`~.utils.stack` function:

.. code-block:: python

    >>> image = image.split()[0].split()[0]
    >>> image.plot()

.. figure::  images/split_lena_3_3.png
  :align:   center
  :width:   400

  Splitting example.


Simple operations over one axis
^^^^^^^^^^^^^^^^^^^^^^^^^^^^^^^

* :py:meth:`~.signal.BaseSignal.sum`
* :py:meth:`~.signal.BaseSignal.mean`
* :py:meth:`~.signal.BaseSignal.max`
* :py:meth:`~.signal.BaseSignal.min`
* :py:meth:`~.signal.BaseSignal.std`
* :py:meth:`~.signal.BaseSignal.var`
* :py:meth:`~.signal.BaseSignal.diff`
* :py:meth:`~.signal.BaseSignal.derivative`
* :py:meth:`~.signal.BaseSignal.integrate_simpson`

.. _signal.change_dtype:

Changing the data type
^^^^^^^^^^^^^^^^^^^^^^

Even if the original data is recorded with a limited dynamic range, it is often
desirable to perform the analysis operations with a higher precision.
Conversely, if space is limited, storing in a shorter data type can decrease
the file size. The :py:meth:`~.signal.BaseSignal.change_dtype` changes the data
type in place, e.g.:

.. code-block:: python

    >>> s = hs.load('EELS Spectrum Image (high-loss).dm3')
        Title: EELS Spectrum Image (high-loss).dm3
        Signal type: EELS
        Data dimensions: (21, 42, 2048)
        Data representation: spectrum
        Data type: float32
    >>> s.change_dtype('float64')
    >>> print(s)
        Title: EELS Spectrum Image (high-loss).dm3
        Signal type: EELS
        Data dimensions: (21, 42, 2048)
        Data representation: spectrum
        Data type: float64


.. versionadded:: 0.7

    In addition to all standard numpy dtypes HyperSpy supports four extra
    dtypes for RGB images: rgb8, rgba8, rgb16 and rgba16. Changing
    from and to any rgbx dtype is more constrained than most other dtype
    conversions. To change to a rgbx dtype the signal `record_by` must be
    "spectrum", `signal_dimension` must be 3(4) for rgb(rgba) dtypes and the
    dtype must be uint8(uint16) for rgbx8(rgbx16).  After conversion
    `record_by` becomes `image` and the spectra dimension is removed. The dtype
    of images of dtype rgbx8(rgbx16) can only be changed to uint8(uint16) and
    the `record_by` becomes "spectrum".

    In the following example we create

   .. code-block:: python

        >>> rgb_test = np.zeros((1024, 1024, 3))
        >>> ly, lx = rgb_test.shape[:2]
        >>> offset_factor = 0.16
        >>> size_factor = 3
        >>> Y, X = np.ogrid[0:lx, 0:ly]
        >>> rgb_test[:,:,0] = (X - lx / 2 - lx*offset_factor) ** 2 + (Y - ly / 2 - ly*offset_factor) ** 2 < lx * ly / size_factor **2
        >>> rgb_test[:,:,1] = (X - lx / 2 + lx*offset_factor) ** 2 + (Y - ly / 2 - ly*offset_factor) ** 2 < lx * ly / size_factor **2
        >>> rgb_test[:,:,2] = (X - lx / 2) ** 2 + (Y - ly / 2 + ly*offset_factor) ** 2 < lx * ly / size_factor **2
        >>> rgb_test *= 2**16 - 1
        >>> s = hs.signals.Signal1D(rgb_test)
        >>> s.change_dtype("uint16")
        >>> s
        <Signal1D, title: , dimensions: (1024, 1024|3)>
        >>> s.change_dtype("rgb16")
        >>> s
        <Signal2D, title: , dimensions: (|1024, 1024)>
        >>> s.plot()


   .. figure::  images/rgb_example.png
      :align:   center
      :width:   500

      RGB data type example.



Basic statistical analysis
--------------------------
.. versionadded:: 0.7

:py:meth:`~.signal.BaseSignal.get_histogram` computes the histogram and
conveniently returns it as signal instance. It provides methods to
calculate the bins. :py:meth:`~.signal.BaseSignal.print_summary_statistics` prints
the five-number summary statistics of the data.

These two methods can be combined with
:py:meth:`~.signal.BaseSignal.get_current_signal` to compute the histogram or
print the summary stastics of the signal at the current coordinates, e.g:
.. code-block:: python

    >>> s = hs.signals.EELSSpectrum(np.random.normal(size=(10,100)))
    >>> s.print_summary_statistics()
    Summary statistics
    ------------------
    mean:	0.021
    std:	0.957
    min:	-3.991
    Q1:	-0.608
    median:	0.013
    Q3:	0.652
    max:	2.751

    >>> s.get_current_signal().print_summary_statistics()
    Summary statistics
    ------------------
    mean:   -0.019
    std:    0.855
    min:    -2.803
    Q1: -0.451
    median: -0.038
    Q3: 0.484
    max:    1.992

Histogram of different objects can be compared with the functions
:py:func:`~.drawing.utils.plot_histograms` (see
:ref:`visualisation <plot_spectra>` for the plotting options). For example,
with histograms of several random chi-square distributions:


.. code-block:: python

    >>> img = hs.signals.Signal2D([np.random.chisquare(i+1,[100,100]) for i in range(5)])
    >>> hs.plot.plot_histograms(img,legend='auto')

.. figure::  images/plot_histograms_chisquare.png
   :align:   center
   :width:   500

   Comparing histograms.


.. _signal.noise_properties:

Setting the noise properties
----------------------------

Some data operations require the data variance. Those methods use the
``metadata.Signal.Noise_properties.variance`` attribute if it exists. You can
set this attribute as in the following example where we set the variance to be
10:

.. code-block:: python

    s.metadata.Signal.set_item("Noise_properties.variance", 10)

For heterocedastic noise the ``variance`` attribute must be a
:class:`~.signal_base.BaseSignal`.  Poissonian noise is a common case  of
heterocedastic noise where the variance is equal to the expected value. The
:meth:`~.signal_base.BaseSignal.estimate_poissonian_noise_variance`
:class:`~.signal_base.BaseSignal` method can help setting the variance of data with
semi-poissonian noise. With the default arguments, this method simply sets the
variance attribute to the given ``expected_value``. However, more generally
(although then noise is not strictly poissonian), the variance may be proportional
to the expected value. Moreover, when the noise is a mixture of white
(gaussian) and poissonian noise, the variance is described by the following
linear model:

    .. math::

        \mathrm{Var}[X] = (a * \mathrm{E}[X] + b) * c

Where `a` is the ``gain_factor``, `b` is the ``gain_offset`` (the gaussian
noise variance) and `c` the ``correlation_factor``. The correlation
factor accounts for correlation of adjacent signal elements that can
be modeled as a convolution with a gaussian point spread function.
:meth:`~.signal.BaseSignal.estimate_poissonian_noise_variance` can be used to set
the noise properties when the variance can be described by this linear model,
for example:


.. code-block:: python

  >>> s = hs.signals.SpectrumSimulation(np.ones(100))
  >>> s.add_poissonian_noise()
  >>> s.metadata
  ├── General
  │   └── title =
  └── Signal
      ├── binned = False
      ├── record_by = spectrum
      ├── signal_origin = simulation
      └── signal_type =

  >>> s.estimate_poissonian_noise_variance()
  >>> s.metadata
  ├── General
  │   └── title =
  └── Signal
      ├── Noise_properties
      │   ├── Variance_linear_model
      │   │   ├── correlation_factor = 1
      │   │   ├── gain_factor = 1
      │   │   └── gain_offset = 0
      │   └── variance = <SpectrumSimulation, title: Variance of , dimensions: (|100)>
      ├── binned = False
      ├── record_by = spectrum
      ├── signal_origin = simulation
      └── signal_type =<|MERGE_RESOLUTION|>--- conflicted
+++ resolved
@@ -142,9 +142,13 @@
        ├── signal_origin =
        ├── signal_type =
        └── title =
+       >>> s.set_si
+       s.set_signal_origin  s.set_signal_type
        >>> s.set_signal_type("EELS")
        >>> s
        <EELSSpectrum, title: , dimensions: (20, 10|100)>
+       >>> s.set_si
+       s.set_signal_origin  s.set_signal_type
        >>> s.set_signal_origin("simulation")
        >>> s
        <EELSSpectrumSimulation, title: , dimensions: (20, 10|100)>
@@ -218,6 +222,9 @@
     +---------------------------------------------------------------+--------+
 
 
+
+
+
 To change the default value:
 
 .. code-block:: python
@@ -242,18 +249,7 @@
 .. versionadded:: 0.6
 .. versionchanged:: 0.8.1
 
-<<<<<<< HEAD
-Indexing the :py:class:`~.signal.BaseSignal`  provides a powerful, convenient and
-Pythonic way to access and modify its data.  It is a concept that might take
-some time to grasp but, once mastered, it can greatly simplify many common
-signal processing tasks.
-
-Indexing refers to any use of the square brackets ([]) to index the data stored
-in a :py:class:`~.signal.BaseSignal`. The result of indexing a
-:py:class:`~.signal.BaseSignal` is another :py:class:`~.signal.BaseSignal` that shares
-a subset of the data of the original :py:class:`~.signal.BaseSignal`.
-=======
-Indexing a :py:class:`~.signal.Signal`  provides a powerful, convenient and
+Indexing a :py:class:`~.signal.BaseSignal`  provides a powerful, convenient and
 Pythonic way to access and modify its data. In HyperSpy indexing is achieved
 using ``isig`` and ``inav``, which allow the navigation and signal dimensions
 to be indexed independently. The idea is essentially to specify a subset of the
@@ -265,7 +261,6 @@
 greatly simplifies many common tasks. HyperSpy's Signal indexing is similar
 to numpy array indexing and those new to Python are encouraged to read the
 associated `numpy documentation on the subject  <http://ipython.org/>`_.
->>>>>>> 5122f1e0
 
 
 Key features of indexing in HyperSpy are as follows (note that some of these
@@ -295,45 +290,25 @@
     <Signal1D, title: , dimensions: (|10)>
     >>> s.data
     array([0, 1, 2, 3, 4, 5, 6, 7, 8, 9])
-<<<<<<< HEAD
-    >>> s[0]
+    >>> s.isig[0]
     <Signal1D, title: , dimensions: (|1)>
-    >>> s[0].data
-=======
-    >>> s.isig[0]
-    <Spectrum, title: , dimensions: (|1)>
     >>> s.isig[0].data
->>>>>>> 5122f1e0
     array([0])
     >>> s.isig[9].data
     array([9])
     >>> s.isig[-1].data
     array([9])
-<<<<<<< HEAD
-    >>> s[:5]
+    >>> s.isig[:5]
     <Signal1D, title: , dimensions: (|5)>
-    >>> s[:5].data
-    array([0, 1, 2, 3, 4])
-    >>> s[5::-1]
-    <Signal1D, title: , dimensions: (|6)>
-    >>> s[5::-1]
-    <Signal1D, title: , dimensions: (|6)>
-    >>> s[5::2]
-    <Signal1D, title: , dimensions: (|3)>
-    >>> s[5::2].data
-=======
-    >>> s.isig[:5]
-    <Spectrum, title: , dimensions: (|5)>
     >>> s.isig[:5].data
     array([0, 1, 2, 3, 4])
     >>> s.isig[5::-1]
-    <Spectrum, title: , dimensions: (|6)>
+    <Signal1D, title: , dimensions: (|6)>
     >>> s.isig[5::-1]
-    <Spectrum, title: , dimensions: (|6)>
+    <Signal1D, title: , dimensions: (|6)>
     >>> s.isig[5::2]
-    <Spectrum, title: , dimensions: (|3)>
+    <Signal1D, title: , dimensions: (|3)>
     >>> s.isig[5::2].data
->>>>>>> 5122f1e0
     array([5, 7, 9])
 
 
@@ -366,9 +341,9 @@
 
 .. code-block:: python
 
-    >>> s = hs.signals.Signal1D(np.arange(10))
+    >>> s = hs.signals.Spectrum(np.arange(10))
     >>> s
-    <Signal1D, title: , dimensions: (10,)>
+    <Spectrum, title: , dimensions: (10,)>
     >>> s.data
     array([0, 1, 2, 3, 4, 5, 6, 7, 8, 9])
     >>> si = s.isig[::2]
@@ -412,15 +387,9 @@
     <Axes manager, axes: (<t axis, size: 4>,)>
     >>> s.inav[0,0].isig[::-1].data
     array([3, 2, 1, 0])
-<<<<<<< HEAD
-    >>> s[...,0]
+    >>> s.isig[0]
     <Signal1D, title: , dimensions: (2, 3)>
-    >>> s[...,0].axes_manager
-=======
-    >>> s.isig[0]
-    <Spectrum, title: , dimensions: (2, 3)>
     >>> s.isig[0].axes_manager
->>>>>>> 5122f1e0
     <Axes manager, axes: (<x axis, size: 3, index: 0>, <y axis, size: 2, index: 0>)>
     >>> s.isig[0].data
     array([[ 0,  4,  8],
@@ -488,6 +457,7 @@
     array([16, 17, 18, 19])
 
 
+
 .. _signal.operations:
 
 Signal operations
