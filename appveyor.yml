
shallow_clone: true

environment:

  global:
    TEST_DEPS: "nose wheel pip"
    NSIS_DIR: "%PROGRAMFILES(x86)%/NSIS"
    FAIL_ON_EXTERNAL_DEPRECATION: 'False'


  matrix:

    # Pre-installed Python versions, which Appveyor may upgrade to
    # a later point release.

    - PYTHON: "C:\\Miniconda"
      PYTHON_VERSION: "2.7.x"
      PYTHON_MAJOR: 2
      PYTHON_ARCH: "32"
      CONDA_PY: "27"
      CONDA_NPY: "19"
      WP_URL: 'http://heanet.dl.sourceforge.net/project/winpython/WinPython_2.7/2.7.10.3/WinPython-32bit-2.7.10.3.exe'
      WP_CRC: '99E825BCDE4FFA57E612A0D31DF1487861C96D1903E4D20C5843FA2651C9E33B'
      DEPS: "numpy scipy matplotlib traits traitsui ipython h5py sympy scikit-learn dill mock setuptools"

    - PYTHON: "C:\\Miniconda-x64"
      PYTHON_VERSION: "2.7.x"
      PYTHON_MAJOR: 2
      PYTHON_ARCH: "64"
      CONDA_PY: "27"
      CONDA_NPY: "19"
      WP_URL: 'http://heanet.dl.sourceforge.net/project/winpython/WinPython_2.7/2.7.10.3/WinPython-64bit-2.7.10.3.exe'
      WP_CRC: '35d13e00e4ffdccde150fd526acf3923a62c4b329ab85987dfeea4c2496eaae2'
      DEPS: "numpy scipy matplotlib traits traitsui ipython h5py sympy scikit-learn dill mock setuptools"

    - PYTHON: "C:\\Miniconda3"
      PYTHON_VERSION: "3.4.x"
      PYTHON_MAJOR: 3
      PYTHON_ARCH: "32"
      CONDA_PY: "34"
      CONDA_NPY: "19"
      WP_URL: 'http://heanet.dl.sourceforge.net/project/winpython/WinPython_3.4/3.4.3.7/WinPython-32bit-3.4.3.7.exe'
      WP_CRC: '8b3b111b911b9f0c2c3ec22f1f23ae07919ec59db63f87e1f12de132da073b4d'
      DEPS: "numpy scipy matplotlib ipython h5py sympy scikit-learn dill mock setuptools"

    - PYTHON: "C:\\Miniconda35-x64"
      PYTHON_VERSION: "3.5.x"
      PYTHON_MAJOR: 3
      PYTHON_ARCH: "64"
      CONDA_PY: "35"
      CONDA_NPY: "19"
      WP_URL: 'http://heanet.dl.sourceforge.net/project/winpython/WinPython_3.5/3.5.1.1/WinPython-64bit-3.5.1.1.exe'
      WP_CRC: '82057650e7950e6562affc73fd711e9fae1e6b8829cd6d65527f5a79429241ac'
      DEPS: "numpy scipy matplotlib ipython h5py sympy scikit-learn dill mock setuptools"

matrix:
  allow_failures:
    - PYTHON_VERSION: "3.4.x"
    - PYTHON_VERSION: "3.5.x"

cache:
  - '%PYTHON%\pkgs\*.tar.bz2'

init:
  - "ECHO %PYTHON% %PYTHON_VERSION% %PYTHON_ARCH%"
  - "ECHO %APPVEYOR_BUILD_FOLDER%"
  - "ECHO %CMD_IN_ENV%"

install:
  - ps: Add-AppveyorMessage "Starting install..."
  # Prepend Python to the PATH
  - "SET ORIGPATH=%PATH%"
  - "SET PATH=%PYTHON%;%PYTHON%\\Scripts;%PATH%"

  # Check that we have the expected version and architecture for Python
  - "python --version"
  - "python -c \"import struct; print(struct.calcsize('P') * 8)\""

  # Install the dependencies of the project.
  - ps: Add-AppveyorMessage "Installing conda packages..."
  - "%CMD_IN_ENV% conda install -yq %TEST_DEPS%"
  - "%CMD_IN_ENV% conda install -yq %DEPS%"
    # Having 'sip' folder on path confuses import of `sip`.
  - "%CMD_IN_ENV% move %PYTHON%\\sip %PYTHON%\\Lib\\site-packages\\PyQt4\\sip"
  - "%CMD_IN_ENV% conda install pip"
  # TODO: Remove once anaconda taitsui package is at v5:
  - "IF \"%PYTHON_MAJOR%\" EQU \"3\" pip install --upgrade traitsui"
  - ps: Add-AppveyorMessage "Installing hyperspy..."
  - "python setup.py install"

build: false  # Not a C# project, build stuff at the test step instead.

test_script:
  # Run the project tests
  - ps: Add-AppveyorMessage "Running tests..."
  - "python continuous_integration/nosetest.py hyperspy"
  - ps: Add-AppveyorMessage "Testing completed."

# Auto-deployment of bundle installer for tags:
before_deploy:
  - ps: Add-AppveyorMessage "Running deployment step..."
  - "pip install winpython"
  - "pip install https://github.com/hyperspy/hyperspy-bundle/archive/master.zip"
  # Download WinPython installer if not cached
  - ps: Add-AppveyorMessage "Installing WinPython..."
  - "SET WP_INSTDIR=%APPDATA%\\wpdir\\WinPython-%PYTHON_ARCH%bit\\"
  - "SET WP_EXE=%APPDATA%/wpdir/WinPython%PYTHON_MAJOR%-%PYTHON_ARCH%bit.exe"
  - "mkdir %APPDATA%\\wpdir"
  - ps: appveyor DownloadFile $Env:WP_URL -FileName $Env:WP_EXE
  - ps: Write-Output (Get-FileHash $Env:WP_EXE)
  - ps: if ((Get-FileHash $Env:WP_EXE).Hash -ne $Env:WP_CRC) { exit(1) }
  - ps: (& $Env:WP_EXE /S /D=$Env:WP_INSTDIR | Out-Null )
  - "ls %APPDATA%/wpdir"
  - "ls %WP_INSTDIR%"

  # Patch NSIS to allow longer strings
  - ps: Add-AppveyorMessage "Setting up WinPython environment..."
  - ps: Start-FileDownload ('http://freefr.dl.sourceforge.net/project/nsis/NSIS%202/2.46/nsis-2.46-strlen_8192.zip') ../nsis_patch.zip
  - ps: if ((Get-FileHash '../nsis_patch.zip').Hash -ne '3BA22DDC0F14DBD75A9487EB6C9BD85F535E7038927D251103B97E0AAD94EEAD') { exit(1) }
  - "7z x ../nsis_patch.zip -o%NSIS_DIR -aoa"
  - ps: Start-FileDownload ('http://nsis.sourceforge.net/mediawiki/images/e/eb/Textreplace.zip') ../Textreplace.zip
  - ps: if ((Get-FileHash '../Textreplace.zip').Hash -ne '6462C0C22E87E7C81DD9076D40ACC74C515243A56F10F4F8FE720F7099DB3BA2') { exit(1) }
  - "7z x ../Textreplace.zip -o%NSIS_DIR% -aoa"
  - ps: Start-FileDownload ('http://nsis.sourceforge.net/mediawiki/images/8/8f/UAC.zip') ../UAC.zip
  - ps: if ((Get-FileHash '../UAC.zip').Hash -ne '20E3192AF5598568887C16D88DE59A52C2CE4A26E42C5FB8BEE8105DCBBD1760') { exit(1) }
  - "7z x ../UAC.zip -o%NSIS_DIR% -aoa"
  # Install current hyperspy in WinPython
  - "SET PATH=%ORIGPATH%"
  - "%CMD_IN_ENV% %WP_INSTDIR%/scripts/env.bat"
<<<<<<< HEAD
  - "%CMD_IN_ENV% easy_install --upgrade pip"
  - "%CMD_IN_ENV% pip install ./"
  - "%CMD_IN_ENV% pip install --upgrade configobj traitsui"
=======
  - "%CMD_IN_ENV% python.exe setup.py install"
  - "%CMD_IN_ENV% pip install --upgrade configobj traitsui start_jupyter_cm"
>>>>>>> dfb67401
  # Custom installer step
  # TODO: Re-run tests in WinPython environment
  - ps: Add-AppveyorMessage "Creating installer..."
  - "%PYTHON%/python.exe -m hspy_bundle.configure_installer %APPDATA%/wpdir %PYTHON_ARCH% %APPVEYOR_REPO_TAG_NAME%"
  - "\"%NSIS_DIR%/makensis.exe\" /V3 NSIS_installer_script-%PYTHON_ARCH%bit.nsi"
  - ps: Add-AppveyorMessage "Installer created! Pushing to GitHub..."
  - "appveyor PushArtifact HyperSpy-%APPVEYOR_REPO_TAG_NAME%-Bundle-Windows-%PYTHON_ARCH%bit.exe"

deploy:
  release: $(APPVEYOR_REPO_TAG_NAME)
  description: 'Release: $(APPVEYOR_REPO_COMMIT_MESSAGE)'
  provider: GitHub
  auth_token:
    secure: KwAfARhGEqOnZHltPB6kKu8xmnoiGSk7NMYJBIEbWvFCuVnepoPV7ZcIjUN3pUpK
  artifact: /.*\.exe/              # upload all exe installers to release assets
  draft: true
  prerelease: false
  on:
    appveyor_repo_tag: true        # deploy on tag push only<|MERGE_RESOLUTION|>--- conflicted
+++ resolved
@@ -128,14 +128,8 @@
   # Install current hyperspy in WinPython
   - "SET PATH=%ORIGPATH%"
   - "%CMD_IN_ENV% %WP_INSTDIR%/scripts/env.bat"
-<<<<<<< HEAD
-  - "%CMD_IN_ENV% easy_install --upgrade pip"
-  - "%CMD_IN_ENV% pip install ./"
-  - "%CMD_IN_ENV% pip install --upgrade configobj traitsui"
-=======
   - "%CMD_IN_ENV% python.exe setup.py install"
   - "%CMD_IN_ENV% pip install --upgrade configobj traitsui start_jupyter_cm"
->>>>>>> dfb67401
   # Custom installer step
   # TODO: Re-run tests in WinPython environment
   - ps: Add-AppveyorMessage "Creating installer..."
