--- conflicted
+++ resolved
@@ -24,10 +24,5 @@
 import hyperspy.datasets.example_signals
 import hyperspy.utils.model
 from hyperspy.misc.utils import stack
-<<<<<<< HEAD
-from hyperspy import roi
 from hyperspy.interactive import interactive
-=======
-from hyperspy.interactive import interactive
-from hyperspy import roi
->>>>>>> 7d0c409f
+from hyperspy import roi