--- conflicted
+++ resolved
@@ -19,21 +19,7 @@
 from operator import attrgetter
 from hyperspy.misc.utils import attrsetter
 from copy import deepcopy
-<<<<<<< HEAD
-import logging
-try:
-    import dill
-    dill_avail = True
-except ImportError:
-    dill_avail = False
-    import types
-    import marshal
-=======
 import dill
->>>>>>> 8c436afa
-
-
-_logger = logging.getLogger(__name__)
 
 
 def check_that_flags_make_sense(flags):
@@ -216,20 +202,7 @@
         if ifdill is None:
             return thing
         if ifdill in [True, 'True', b'True']:
-<<<<<<< HEAD
-            if not dill_avail:
-                raise ValueError("the dictionary was constructed using "
-                                 "\"dill\" package, which is not available on the system")
-            else:
-                try:
-                    return dill.loads(thing)
-                except UnicodeDecodeError:
-                    _logger.warn('Did not load the function with dill, '
-                                 'sorry')
-                    return lambda x: x
-=======
             return dill.loads(thing)
->>>>>>> 8c436afa
         # should not be reached
         raise ValueError("The object format is not recognized")
     return value