# -*- coding: utf-8 -*-
# Copyright 2007-2011 The HyperSpy developers
#
# This file is part of  HyperSpy.
#
#  HyperSpy is free software: you can redistribute it and/or modify
# it under the terms of the GNU General Public License as published by
# the Free Software Foundation, either version 3 of the License, or
# (at your option) any later version.
#
#  HyperSpy is distributed in the hope that it will be useful,
# but WITHOUT ANY WARRANTY; without even the implied warranty of
# MERCHANTABILITY or FITNESS FOR A PARTICULAR PURPOSE.  See the
# GNU General Public License for more details.
#
# You should have received a copy of the GNU General Public License
# along with  HyperSpy.  If not, see <http://www.gnu.org/licenses/>.

import os

import numpy as np
import warnings

import traits.api as t
from traits.trait_numeric import Array

from hyperspy.defaults_parser import preferences
from hyperspy.misc.utils import slugify
from hyperspy.misc.io.tools import (incremental_filename,
                                    append2pathname,)
from hyperspy.exceptions import NavigationDimensionError


class NoneFloat(t.CFloat):   # Lazy solution, but usable
    default_value = None

    def validate(self, object, name, value):
        if value == "None" or value == u"None":
            value = None
        if value is None:
            super(NoneFloat, self).validate(object, name, 0)
            return None
        return super(NoneFloat, self).validate(object, name, value)


class Parameter(t.HasTraits):

    """Model parameter

    Attributes
    ----------
    value : float or array
        The value of the parameter for the current location. The value
        for other locations is stored in map.
    bmin, bmax: float
        Lower and upper bounds of the parameter value.
    twin : {None, Parameter}
        If it is not None, the value of the current parameter is
        a function of the given Parameter. The function is by default
        the identity function, but it can be defined by twin_function
    twin_function : function
        Function that, if selt.twin is not None, takes self.twin.value
        as its only argument and returns a float or array that is
        returned when getting Parameter.value
    twin_inverse_function : function
        The inverse of twin_function. If it is None then it is not
        possible to set the value of the parameter twin by setting
        the value of the current parameter.
    ext_force_positive : bool
        If True, the parameter value is set to be the absolute value
        of the input value i.e. if we set Parameter.value = -3, the
        value stored is 3 instead. This is useful to bound a value
        to be positive in an optimization without actually using an
        optimizer that supports bounding.
    ext_bounded : bool
        Similar to ext_force_positive, but in this case the bounds are
        defined by bmin and bmax. It is a better idea to use
        an optimizer that supports bounding though.

    Methods
    -------
    as_signal(field = 'values')
        Get a parameter map as a signal object
    plot()
        Plots the value of the Parameter at all locations.
    export(folder=None, name=None, format=None, save_std=False)
        Saves the value of the parameter map to the specified format
    connect, disconnect(function)
        Call the functions connected when the value attribute changes.

    """
    __number_of_elements = 1
    __value = 0
    __free = True
    _bounds = (None, None)
    __twin = None
    _axes_manager = None
    __ext_bounded = False
    __ext_force_positive = False

    # traitsui bugs out trying to make an editor for this, so always specify!
    # (it bugs out, because both editor shares the object, and Array editors
    # don't like non-sequence objects). TextEditor() works well, so does
    # RangeEditor() as it works with bmin/bmax.
    value = t.Property(t.Either([t.CFloat(0), Array()]))

    units = t.Str('')
    free = t.Property(t.CBool(True))

    bmin = t.Property(NoneFloat(), label="Lower bounds")
    bmax = t.Property(NoneFloat(), label="Upper bounds")

    def __init__(self):
        self._twins = set()
        self.connected_functions = list()
        self.twin_function = lambda x: x
        self.twin_inverse_function = lambda x: x
        self.std = None
        self.component = None
        self.grad = None
        self.name = ''
        self.map = None
        self.model = None

    def __repr__(self):
        text = ''
        text += 'Parameter %s' % self.name
        if self.component is not None:
            text += ' of %s' % self.component._get_short_description()
        text = '<' + text + '>'
        return text.encode('utf8')

    def __len__(self):
        return self._number_of_elements

    def connect(self, f):
        if f not in self.connected_functions:
            self.connected_functions.append(f)
            if self.twin:
                self.twin.connect(f)

    def disconnect(self, f):
        if f in self.connected_functions:
            self.connected_functions.remove(f)
            if self.twin:
                self.twin.disconnect(f)

    def _get_value(self):
        if self.twin is None:
            return self.__value
        else:
            return self.twin_function(self.twin.value)

    def _set_value(self, arg):
        try:
            # Use try/except instead of hasattr("__len__") because a numpy
            # memmap has a __len__ wrapper even for numbers that raises a
            # TypeError when calling. See issue #349.
            if len(arg) != self._number_of_elements:
                raise ValueError(
                    "The length of the parameter must be ",
                    self._number_of_elements)
            else:
                if not isinstance(arg, tuple):
                    arg = tuple(arg)
        except TypeError:
            if self._number_of_elements != 1:
                raise ValueError(
                    "The length of the parameter must be ",
                    self._number_of_elements)
        old_value = self.__value

        if self.twin is not None:
            if self.twin_inverse_function is not None:
                self.twin.value = self.twin_inverse_function(arg)
            return

        if self.ext_bounded is False:
            self.__value = arg
        else:
            if self.ext_force_positive is True:
                arg = np.abs(arg)
            if self._number_of_elements == 1:
                if self.bmin is not None and arg <= self.bmin:
                    self.__value = self.bmin
                elif self.bmax is not None and arg >= self.bmax:
                    self.__value = self.bmax
                else:
                    self.__value = arg
            else:
                bmin = (self.bmin if self.bmin is not None
                        else -np.inf)
                bmax = (self.bmax if self.bmin is not None
                        else np.inf)
                self.__value = np.clip(arg, bmin, bmax)

        if (self._number_of_elements != 1 and
                not isinstance(self.__value, tuple)):
            self.__value = tuple(self.__value)
        if old_value != self.__value:
            for f in self.connected_functions:
                try:
                    f()
                except:
                    self.disconnect(f)
        self.trait_property_changed('value', old_value, self.__value)

    # Fix the parameter when coupled
    def _get_free(self):
        if self.twin is None:
            return self.__free
        else:
            return False

    def _set_free(self, arg):
        old_value = self.__free
        self.__free = arg
        if self.component is not None:
            self.component._update_free_parameters()
        self.trait_property_changed('free', old_value, self.__free)

    def _set_twin(self, arg):
        if arg is None:
            if self.twin is not None:
                # Store the value of the twin in order to set the
                # value of the parameter when it is uncoupled
                twin_value = self.value
                if self in self.twin._twins:
                    self.twin._twins.remove(self)
                    for f in self.connected_functions:
                        self.twin.disconnect(f)

                self.__twin = arg
                self.value = twin_value
        else:
            if self not in arg._twins:
                arg._twins.add(self)
                for f in self.connected_functions:
                    arg.connect(f)
            self.__twin = arg

        if self.component is not None:
            self.component._update_free_parameters()

    def _get_twin(self):
        return self.__twin
    twin = property(_get_twin, _set_twin)

    def _get_bmin(self):
        if self._number_of_elements == 1:
            return self._bounds[0]
        else:
            return self._bounds[0][0]

    def _set_bmin(self, arg):
        old_value = self.bmin
        if self._number_of_elements == 1:
            self._bounds = (arg, self.bmax)
        else:
            self._bounds = ((arg, self.bmax),) * self._number_of_elements
        # Update the value to take into account the new bounds
        self.value = self.value
        self.trait_property_changed('bmin', old_value, arg)

    def _get_bmax(self):
        if self._number_of_elements == 1:
            return self._bounds[1]
        else:
            return self._bounds[0][1]

    def _set_bmax(self, arg):
        old_value = self.bmax
        if self._number_of_elements == 1:
            self._bounds = (self.bmin, arg)
        else:
            self._bounds = ((self.bmin, arg),) * self._number_of_elements
        # Update the value to take into account the new bounds
        self.value = self.value
        self.trait_property_changed('bmax', old_value, arg)

    @property
    def _number_of_elements(self):
        return self.__number_of_elements

    @_number_of_elements.setter
    def _number_of_elements(self, arg):
        # Do nothing if the number of arguments stays the same
        if self.__number_of_elements == arg:
            return
        if arg <= 1:
            raise ValueError("Please provide an integer number equal "
                             "or greater to 1")
        self._bounds = ((self.bmin, self.bmax),) * arg
        self.__number_of_elements = arg

        if arg == 1:
            self._Parameter__value = 0
        else:
            self._Parameter__value = (0,) * arg
        if self.component is not None:
            self.component.update_number_parameters()

    @property
    def ext_bounded(self):
        return self.__ext_bounded

    @ext_bounded.setter
    def ext_bounded(self, arg):
        if arg is not self.__ext_bounded:
            self.__ext_bounded = arg
            # Update the value to take into account the new bounds
            self.value = self.value

    @property
    def ext_force_positive(self):
        return self.__ext_force_positive

    @ext_force_positive.setter
    def ext_force_positive(self, arg):
        if arg is not self.__ext_force_positive:
            self.__ext_force_positive = arg
            # Update the value to take into account the new bounds
            self.value = self.value

    def store_current_value_in_array(self):
        """Store the value and std attributes.

        See also
        --------
        fetch, assign_current_value_to_all

        """
        indices = self._axes_manager.indices[::-1]
        # If it is a single spectrum indices is ()
        if not indices:
            indices = (0,)
        self.map['values'][indices] = self.value
        self.map['is_set'][indices] = True
        if self.std is not None:
            self.map['std'][indices] = self.std

    def fetch(self):
        """Fetch the stored value and std attributes.


        See Also
        --------
        store_current_value_in_array, assign_current_value_to_all

        """
        indices = self._axes_manager.indices[::-1]
        # If it is a single spectrum indices is ()
        if not indices:
            indices = (0,)
        if self.map['is_set'][indices]:
            self.value = self.map['values'][indices]
            self.std = self.map['std'][indices]

    def assign_current_value_to_all(self, mask=None):
        '''Assign the current value attribute to all the  indices

        Parameters
        ----------
        mask: {None, boolean numpy array}
            Set only the indices that are not masked i.e. where
            mask is False.

        See Also
        --------
        store_current_value_in_array, fetch

        '''
        if mask is None:
            mask = np.zeros(self.map.shape, dtype='bool')
        self.map['values'][mask == False] = self.value
        self.map['is_set'][mask == False] = True

    def _create_array(self):
        """Create the map array to store the information in
        multidimensional datasets.

        """
        shape = self._axes_manager._navigation_shape_in_array
        if not shape:
            shape = [1, ]
        dtype_ = np.dtype([
            ('values', 'float', self._number_of_elements),
            ('std', 'float', self._number_of_elements),
            ('is_set', 'bool', 1)])
        if (self.map is None or self.map.shape != shape or
                self.map.dtype != dtype_):
            self.map = np.zeros(shape, dtype_)
            self.map['std'].fill(np.nan)
            # TODO: in the future this class should have access to
            # axes manager and should be able to fetch its own
            # values. Until then, the next line is necessary to avoid
            # erros when self.std is defined and the shape is different
            # from the newly defined arrays
            self.std = None

    def as_signal(self, field='values'):
        """Get a parameter map as a signal object.

        Please note that this method only works when the navigation
        dimension is greater than 0.

        Parameters
        ----------
        field : {'values', 'std', 'is_set'}

        Raises
        ------

        NavigationDimensionError : if the navigation dimension is 0

        """
        from hyperspy.signal import Signal
        if self._axes_manager.navigation_dimension == 0:
            raise NavigationDimensionError(0, '>0')

        s = Signal(data=self.map[field],
                   axes=self._axes_manager._get_navigation_axes_dicts())
        if self.component.active_is_multidimensional:
            s.data[np.logical_not(self.component._active_array)] = np.nan
        s.metadata.General.title = ("%s parameter" % self.name
                                    if self.component is None
                                    else "%s parameter of %s component" %
                                    (self.name, self.component.name))
        for axis in s.axes_manager._axes:
            axis.navigate = False
        if self._number_of_elements > 1:
            s.axes_manager._append_axis(
                size=self._number_of_elements,
                name=self.name,
                navigate=True)
        return s

    def plot(self):
        self.as_signal().plot()

    def export(self, folder=None, name=None, format=None,
               save_std=False):
        '''Save the data to a file.

        All the arguments are optional.

        Parameters
        ----------
        folder : str or None
            The path to the folder where the file will be saved.
             If `None` the current folder is used by default.
        name : str or None
            The name of the file. If `None` the Components name followed
             by the Parameter `name` attributes will be used by default.
              If a file with the same name exists the name will be
              modified by appending a number to the file path.
        save_std : bool
            If True, also the standard deviation will be saved

        '''
        if format is None:
            format = preferences.General.default_export_format
        if name is None:
            name = self.component.name + '_' + self.name
        filename = incremental_filename(slugify(name) + '.' + format)
        if folder is not None:
            filename = os.path.join(folder, filename)
        self.as_signal().save(filename)
        if save_std is True:
            self.as_signal(field='std').save(append2pathname(
                filename, '_std'))

    def default_traits_view(self):
        # As mentioned above, the default editor for
        # value = t.Property(t.Either([t.CFloat(0), Array()]))
        # gives a ValueError. We therefore implement default_traits_view so
        # that configure/edit_traits will still work straight out of the box.
        # A whitelist controls which traits to include in this view.
        from traitsui.api import RangeEditor, View, Item
        whitelist = ['bmax', 'bmin', 'free', 'name', 'std', 'units', 'value']
        editable_traits = [trait for trait in self.editable_traits()
                           if trait in whitelist]
        if 'value' in editable_traits:
            i = editable_traits.index('value')
            v = editable_traits.pop(i)
            editable_traits.insert(i, Item(
                v, editor=RangeEditor(low_name='bmin', high_name='bmax')))
        view = View(editable_traits, buttons=['OK', 'Cancel'])
        return view


class Component(t.HasTraits):
    __axes_manager = None

    active = t.Property(t.CBool(True))
    name = t.Property(t.Str(''))

    def __init__(self, parameter_name_list):
        self.connected_functions = list()
        self.parameters = []
        self.init_parameters(parameter_name_list)
        self._update_free_parameters()
        self.active = True
        self._active_array = None
        self.isbackground = False
        self.convolved = True
        self.parameters = tuple(self.parameters)
        self._id_name = self.__class__.__name__
        self._id_version = '1.0'
        self._position = None
        self.model = None
        self.name = ''

    _name = ''
    _active_is_multidimensional = False
    _active = True

    @property
    def active_is_multidimensional(self):
        return self._active_is_multidimensional

    @active_is_multidimensional.setter
    def active_is_multidimensional(self, value):
        if not isinstance(value, bool):
            raise ValueError('Only boolean values are permitted')

        if value == self.active_is_multidimensional:
            warnings.warn(
                '`active_is_multidimensional` already %s for %s' %
                (str(value), self.name), RuntimeWarning)
            return

        if value:  # Turn on
            if self._axes_manager.navigation_size < 2:
                warnings.warn(
                    '`navigation_size` < 2, skipping',
                    RuntimeWarning)
                return
            # Store value at current position
            self._create_active_array()
            self._store_active_value_in_array(self._active)
            self._active_is_multidimensional = True
        else:  # Turn off
            # Get the value at the current position before switching it off
            self._active = self.active
            self._active_array = None
            self._active_is_multidimensional = False

    def _get_name(self):
        return(self._name)

    def _set_name(self, value):
        old_value = self._name
        if self.model:
            for component in self.model:
                if value == component.name:
                    if not (component is self):
                        raise ValueError(
                            "Another component already has "
                            "the name " + str(value))
<<<<<<< HEAD
                else:
                    self._name = value
                    setattr(self.model.components, slugify(
                        value, valid_variable_name=True), self)
                    self.model.components.__delattr__(
                        slugify(old_value, valid_variable_name=True))
=======
            self._name = value
            setattr(self.model.components, slugify(
                value, valid_variable_name=True), self)
            self.model.components.__delattr__(
                slugify(old_value, valid_variable_name=True))
>>>>>>> ca724b1e
        else:
            self._name = value
        self.trait_property_changed('name', old_value, self._name)

    @property
    def _axes_manager(self):
        return self.__axes_manager

    @_axes_manager.setter
    def _axes_manager(self, value):
        for parameter in self.parameters:
            parameter._axes_manager = value
        self.__axes_manager = value

    def connect(self, f):
        if f not in self.connected_functions:
            self.connected_functions.append(f)

    def disconnect(self, f):
        if f in self.connected_functions:
            self.connected_functions.remove(f)

    def _toggle_connect_active_array(self, if_on):
        # nothing to do (was never multidimensional)
        if self._active_array is None:
            return
        # as it should be (both True)
        if self.active_is_multidimensional and if_on:
            return
        # as it should be (both False)
        if not self.active_is_multidimensional and not if_on:
            return
        # active_is_multidimensional = True, want to set to False
        if not if_on:
            self._active_is_multidimensional = False
            self.active = self._active
            return
        if if_on:  # a_i_m = False, want to set to False
            # check that dimensions are correct
            shape = self._axes_manager._navigation_shape_in_array
            if self._active_array.shape != shape:
                warnings.warn(
                    '`_active_array` of wrong shape, skipping',
                    RuntimeWarning)
                return
            self._active_is_multidimensional = True
            self.active = self.active

    def _get_active(self):
        if self.active_is_multidimensional is True:
            # The following should set
            self.active = self._active_array[self._axes_manager.indices[::-1]]
        return self._active

    def _store_active_value_in_array(self, value):
        self._active_array[self._axes_manager.indices[::-1]] = value

    def _set_active(self, arg):
        if self._active == arg:
            return
        old_value = self._active
        self._active = arg
        if self.active_is_multidimensional is True:
            self._store_active_value_in_array(arg)

        for f in self.connected_functions:
            try:
                f()
            except:
                self.disconnect(f)
        self.trait_property_changed('active', old_value, self._active)

    def init_parameters(self, parameter_name_list):
        for name in parameter_name_list:
            parameter = Parameter()
            self.parameters.append(parameter)
            parameter.name = name
            setattr(self, name, parameter)
            if hasattr(self, 'grad_' + name):
                parameter.grad = getattr(self, 'grad_' + name)
            parameter.component = self
            self.add_trait(name, t.Instance(Parameter))

    def _get_long_description(self):
        if self.name:
            text = '%s (%s component)' % (self.name, self._id_name)
        else:
            text = '%s component' % self._id_name
        return text

    def _get_short_description(self):
        text = ''
        if self.name:
            text += self.name
        else:
            text += self._id_name
        text += ' component'
        return text

    def __repr__(self):
        text = '<%s>' % self._get_long_description()
        return text

    def _update_free_parameters(self):
        self.free_parameters = set()
        for parameter in self.parameters:
            if parameter.free:
                self.free_parameters.add(parameter)
        # update_number_free_parameters(self):
        i = 0
        for parameter in self.free_parameters:
            i += parameter._number_of_elements
        self._nfree_param = i

    def update_number_parameters(self):
        i = 0
        for parameter in self.parameters:
            i += parameter._number_of_elements
        self.nparam = i
        self._update_free_parameters()

    def fetch_values_from_array(self, p, p_std=None, onlyfree=False):
        if onlyfree is True:
            parameters = self.free_parameters
        else:
            parameters = self.parameters
        i = 0
        for parameter in parameters:
            length = parameter._number_of_elements
            parameter.value = (p[i] if length == 1 else p[i:i + length])
            if p_std is not None:
                parameter.std = (p_std[i] if length == 1 else
                                 tuple(p_std[i:i + length]))

            i += length

    def _create_active_array(self):
        shape = self._axes_manager._navigation_shape_in_array
        if len(shape) == 1 and shape[0] == 0:
            shape = [1, ]
        if (not isinstance(self._active_array, np.ndarray)
                or self._active_array.shape != shape):
            self._active_array = np.ones(shape, dtype=bool)

    def _create_arrays(self):
        if self.active_is_multidimensional:
            self._create_active_array()
        for parameter in self.parameters:
            parameter._create_array()

    def store_current_parameters_in_map(self):
        for parameter in self.parameters:
            parameter.store_current_value_in_array()

    def fetch_stored_values(self, only_fixed=False):
        if self.active_is_multidimensional:
            # Store the stored value in self._active and trigger the connected
            # functions.
            self.active = self.active
        if only_fixed is True:
            parameters = (set(self.parameters) -
                          set(self.free_parameters))
        else:
            parameters = self.parameters
        parameters = [parameter for parameter in parameters
                      if (parameter.twin is None or
                          not isinstance(parameter.twin, Parameter))]
        for parameter in parameters:
            parameter.fetch()

    def plot(self, only_free=True):
        """Plot the value of the parameters of the model

        Parameters
        ----------
        only_free : bool
            If True, only the value of the parameters that are free will
             be plotted

        """
        if only_free:
            parameters = self.free_parameters
        else:
            parameters = self.parameters

        parameters = [k for k in parameters if k.twin is None]
        for parameter in parameters:
            parameter.plot()

    def export(self, folder=None, format=None, save_std=False,
               only_free=True):
        """Plot the value of the parameters of the model

        Parameters
        ----------
        folder : str or None
            The path to the folder where the file will be saved. If
            `None` the
            current folder is used by default.
        format : str
            The format to which the data will be exported. It must be
            the
            extension of any format supported by HyperSpy. If None, the
            default
            format for exporting as defined in the `Preferences` will be
             used.
        save_std : bool
            If True, also the standard deviation will be saved.
        only_free : bool
            If True, only the value of the parameters that are free will
             be
            exported.

        Notes
        -----
        The name of the files will be determined by each the Component
        and
        each Parameter name attributes. Therefore, it is possible to
        customise
        the file names modify the name attributes.

        """
        if only_free:
            parameters = self.free_parameters
        else:
            parameters = self.parameters

        parameters = [k for k in parameters if k.twin is None]
        for parameter in parameters:
            parameter.export(folder=folder, format=format,
                             save_std=save_std,)

    def summary(self):
        for parameter in self.parameters:
            dim = len(parameter.map.squeeze().shape) if parameter.map \
                is not None else 0
            if parameter.twin is None:
                if dim <= 1:
                    print '%s = %s ± %s %s' % (parameter.name,
                                               parameter.value,
                                               parameter.std,
                                               parameter.units)

    def __tempcall__(self, p, x, onlyfree=True):
        self.fetch_values_from_array(p, onlyfree=onlyfree)
        return self.function(x)

    def __call__(self):
        """Returns the corresponding model for the current coordinates

        Returns
        -------
        numpy array
        """

        axis = self.model.axis.axis[self.model.channel_switches]
        component_array = self.function(axis)
        return component_array

    def _component2plot(self, axes_manager, out_of_range2nans=True):
        old_axes_manager = None
        if axes_manager is not self.model.axes_manager:
            old_axes_manager = self.model.axes_manager
            self.model.axes_manager = axes_manager
            self.charge()
        s = self.__call__()
        if not self.active:
            s.fill(np.nan)
        if self.model.spectrum.metadata.Signal.binned is True:
            s *= self.model.spectrum.axes_manager.signal_axes[0].scale
        if old_axes_manager is not None:
            self.model.axes_manager = old_axes_manager
            self.charge()
        if out_of_range2nans is True:
            ns = np.empty((self.model.axis.axis.shape))
            ns.fill(np.nan)
            ns[self.model.channel_switches] = s
            s = ns
        return s

    def set_parameters_free(self, parameter_name_list=None):
        """
        Sets parameters in a component to free.

        Parameters
        ----------
        parameter_name_list : None or list of strings, optional
            If None, will set all the parameters to free.
            If list of strings, will set all the parameters with the same name
            as the strings in parameter_name_list to free.

        Examples
        --------
        >>> v1 = components.Voigt()
        >>> v1.set_parameters_free()
        >>> v1.set_parameters_free(parameter_name_list=['area','centre'])

        See also
        --------
        set_parameters_not_free
        hyperspy.model.Model.set_parameters_free
        hyperspy.model.Model.set_parameters_not_free
        """

        parameter_list = []
        if not parameter_name_list:
            parameter_list = self.parameters
        else:
            for _parameter in self.parameters:
                if _parameter.name in parameter_name_list:
                    parameter_list.append(_parameter)

        for _parameter in parameter_list:
            _parameter.free = True

    def set_parameters_not_free(self, parameter_name_list=None):
        """
        Sets parameters in a component to not free.

        Parameters
        ----------
        parameter_name_list : None or list of strings, optional
            If None, will set all the parameters to not free.
            If list of strings, will set all the parameters with the same name
            as the strings in parameter_name_list to not free.

        Examples
        --------
        >>> v1 = components.Voigt()
        >>> v1.set_parameters_not_free()
        >>> v1.set_parameters_not_free(parameter_name_list=['area','centre'])

        See also
        --------
        set_parameters_free
        hyperspy.model.Model.set_parameters_free
        hyperspy.model.Model.set_parameters_not_free
        """

        parameter_list = []
        if not parameter_name_list:
            parameter_list = self.parameters
        else:
            for _parameter in self.parameters:
                if _parameter.name in parameter_name_list:
                    parameter_list.append(_parameter)

        for _parameter in parameter_list:
            _parameter.free = False<|MERGE_RESOLUTION|>--- conflicted
+++ resolved
@@ -558,20 +558,11 @@
                         raise ValueError(
                             "Another component already has "
                             "the name " + str(value))
-<<<<<<< HEAD
-                else:
-                    self._name = value
-                    setattr(self.model.components, slugify(
-                        value, valid_variable_name=True), self)
-                    self.model.components.__delattr__(
-                        slugify(old_value, valid_variable_name=True))
-=======
             self._name = value
             setattr(self.model.components, slugify(
                 value, valid_variable_name=True), self)
             self.model.components.__delattr__(
                 slugify(old_value, valid_variable_name=True))
->>>>>>> ca724b1e
         else:
             self._name = value
         self.trait_property_changed('name', old_value, self._name)
