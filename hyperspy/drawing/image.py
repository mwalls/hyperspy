# -*- coding: utf-8 -*-
# Copyright 2007-2011 The Hyperspy developers
#
# This file is part of  Hyperspy.
#
#  Hyperspy is free software: you can redistribute it and/or modify
# it under the terms of the GNU General Public License as published by
# the Free Software Foundation, either version 3 of the License, or
# (at your option) any later version.
#
#  Hyperspy is distributed in the hope that it will be useful,
# but WITHOUT ANY WARRANTY; without even the implied warranty of
# MERCHANTABILITY or FITNESS FOR A PARTICULAR PURPOSE.  See the
# GNU General Public License for more details.
#
# You should have received a copy of the GNU General Public License
# along with  Hyperspy.  If not, see <http://www.gnu.org/licenses/>.

import math
import numpy as np
import matplotlib.pyplot as plt
import matplotlib.widgets
from mpl_toolkits.axes_grid1 import make_axes_locatable

import widgets
import utils

class ImagePlot:
    def __init__(self):
        self.data_function = None
        self.pixel_size = None
        self.pixel_units = None
        self.plot_scale_bar = True
        self.figure = None
        self.ax = None
        self.title = ''
        self.window_title = ''
        self.vmin = None
        self.vmax = None
        self.auto_contrast = True
        
    def optimize_contrast(self, data, perc = 0.01):
        dc = data[np.isnan(data) == False]
        try:
            # check if it's an RGB structured array
            dc = dc['R']
        except ValueError, msg:
            if 'field named R not found.' in msg:
                pass
            else:
                raise
        if 'complex' in dc.dtype.name:
            dc = np.log(np.abs(dc))
        i = int(round(len(dc)*perc/100.))
        i = i if i > 0 else 1
        vmin = np.min(dc)
        vmax = np.max(dc)
        self.vmin = vmin
        self.vmax = vmax
        
    def create_figure(self):
        self.figure = utils.create_figure()
        
    def create_axis(self):
        self.ax = self.figure.add_subplot(111)
        self.ax.set_axis_off()
        self.figure.subplots_adjust(0,0,1,1)
        
    def plot(self):
        if not utils.does_figure_object_exists(self.figure):
            self.create_figure()
            self.create_axis()     
        data = self.data_function()
        if self.auto_contrast is True:
            self.optimize_contrast(data)
        self.update_image()
        if self.plot_scale_bar is True:
            if self.pixel_size is not None:
                self.ax.scale_bar = widgets.Scale_Bar(
                 ax = self.ax, units = self.pixel_units, 
                 pixel_size = self.pixel_size)
        
        # Adjust the size of the window
        #size = [ 6,  6.* data.shape[0] / data.shape[1]]
        #self.figure.set_size_inches(size, forward = True)        
        self.figure.canvas.draw()
        self.connect()
        
    def update_image(self):
        ims = self.ax.images
        if ims:
            ims.remove(ims[0])
        data = self.data_function()
        if self.auto_contrast is True:
            self.optimize_contrast(data)
        if 'complex' in data.dtype.name:
            data = np.log(np.abs(data))
        try:
            # check if it's an RGB structured array
            data_r = data['R']
            data_g = data['G']
            data_b = data['B']
            # modify the data so that it can be read by matplotlib
            data = np.rollaxis(np.array((data_r, data_g, data_b)), 0, 3)
        except ValueError, msg:
            if 'field named R not found.' in msg:
                pass
            else:
                raise
        self.ax.imshow(data, interpolation='nearest', vmin = self.vmin, 
                       vmax = self.vmax)
        self.figure.canvas.draw()
        
    def connect(self):
        self.figure.canvas.mpl_connect('key_press_event', self.on_key_press)
        self.figure.canvas.draw()

    def on_key_press(self, event):
        if event.key == 'h':
            self.plot_histogram()
        
            
    def histogram_key_press(self, event):
        if event.key == 'a':
            self.optimize_contrast(self.data_function())
            self.set_contrast(self.vmin, self.vmax)
            
    def set_contrast(self, vmin, vmax):
        self.vmin, self.vmax =  vmin, vmax
        del(self.histogram_span_selector)
        plt.close(self.histogram_figure)
        del(self.histogram_figure)
        self.plot_histogram()
        self.update_image()
        
    def plot_histogram(self):
        f = plt.figure()
        ax = f.add_subplot(111)
        data = self.data_function().ravel()
        ax.hist(data,100, range = (self.vmin, self.vmax))
        self.histogram_span_selector = matplotlib.widgets.SpanSelector(
        ax, self.set_contrast, direction = 'horizontal')
        self.histogram_figure = f
        self.histogram_figure.canvas.mpl_connect(
        'key_press_event', self.histogram_key_press)
    
    # TODO The next function must be improved
    
    def optimize_colorbar(self, number_of_ticks = 5, tolerance = 5, step_prec_max = 1):
        vmin, vmax = self.vmin, self.vmax
        _range = vmax - vmin
        step = _range / (number_of_ticks - 1)
        step_oom = utils.order_of_magnitude(step)
        def optimize_for_oom(oom):
            self.colorbar_step = math.floor(step / 10**oom)*10**oom
            self.colorbar_vmin = math.floor(vmin / 10**oom)*10**oom
            self.colorbar_vmax = self.colorbar_vmin + \
            self.colorbar_step * (number_of_ticks - 1)
            self.colorbar_locs = np.arange(0,number_of_ticks)* self.colorbar_step \
            + self.colorbar_vmin
        def check_tolerance():
            if abs(self.colorbar_vmax - vmax) / vmax > (tolerance / 100.) or \
            abs(self.colorbar_vmin - vmin) >  (tolerance / 100.):
                return True
            else:
                return False
                    
        optimize_for_oom(step_oom)
        i = 1
        while check_tolerance() and i <= step_prec_max:
            optimize_for_oom(step_oom - i)
            i += 1
            
    def close(self):
        if utils.does_figure_object_exists(self.figure) is True:
            plt.close(self.figure)

#==============================================================================
# Plotting methods from MVA
#==============================================================================

def _plot_component(f_pc, idx, cell_data=None, locations=None, 
                    ax=None, shape=None, cal_axis=None, 
                    on_peaks=True, plot_shifts=True, 
                    plot_char=None, comp_label='PC',
                    cmap=plt.cm.jet):
    if ax==None:
        ax=plt.gca()
    plt.title('%s %s' % (comp_label,idx))
    if on_peaks:
        return _plot_cell_overlay(cell_data=cell_data, f_pc=f_pc, 
                                  locations=locations, ax=ax, 
                                  comp_id=comp_id, on_peaks=on_peaks,
                                  plot_shifts=plot_shifts, plot_char=plot_char, 
                                  cmap=plt.cm.jet)
    else:
        im=ax.imshow(f_pc[:,idx].reshape(shape[0], 
                                       shape[1]),
                     cmap=cmap, interpolation = 'nearest')
        div=make_axes_locatable(ax)
        cax=div.append_axes("right",size="5%",pad=0.05)
        plt.colorbar(im,cax=cax)
        return ax

def plot_image_peaks(cell_data, peaks=None, index=0, peak_width=10, subpixel=False,
                     medfilt_radius=5):
    # TODO: replace with hyperimage explorer
    plt.imshow(cell_data[index,:,:],cmap=plt.gray(), 
               interpolation = 'nearest')
    peaks=pc.two_dim_peakfind(cell_data[index,:,:], subpixel=subpixel,
                              peak_width=peak_width, 
                              medfilt_radius=medfilt_radius)
    plt.scatter(peaks[:,0],peaks[:,1])

def plot_peak_ids(self, cell_data, target_locations=None, peak_width=10):
    """Overlays id numbers for identified peaks on an average image of the
    stack.  Identified peaks are either those you specified as 
    target_locations, or if not specified, those automatically 
    identified from the average image.

    Use this function to identify a peak to overlay a characteristic of
    onto the original experimental image using the plot_image_overlay
    function.

    
    """
    f=plt.figure()
    imgavg=np.average(cell_data,axis=0)
    plt.imshow(imgavg, interpolation = 'nearest')
    if target_locations is None:
        # identify the peaks on the average image
        target_locations=pc.peak_attribs_image(imgavg, peak_width)[:,:2]
    # plot the peak labels
    for pk_id in xrange(target_locations.shape[0]):
        plt.text(target_locations[pk_id,0], target_locations[pk_id,1], 
                 "%s"%pk_id, size=10, rotation=0.,
                 ha="center", va="center",
                 bbox = dict(boxstyle="round",
                             ec=(1., 0.5, 0.5),
                             fc=(1., 0.8, 0.8),
                             )
                 )
    return f

def plot_image_overlay(plot_component=None, mva_type='PCA', 
                       peak_mva=True, peak_id=None, plot_char=None, 
                       plot_shift=False):
    """Overlays scores, or some peak characteristic on top of an image
    plot of the original experimental image.  Useful for obtaining a 
    bird's-eye view of some image characteristic.

    plot_component - None or int 
    (optional, but required to plot score overlays)
        The integer index of the component to plot scores for.
        Creates a scatter plot that is colormapped according to 
        score values.

    mva_type - string, either 'PCA' or 'ICA' (case insensitive)
    (optional, but required to plot score overlays)
        Choose between the components that will be used for plotting
        component maps.  Note that whichever analysis you choose
        here has to actually have already been performed.

    peak_mva - bool (default is False)
    (optional, if True, the peak characteristics, shifts, and components
        are drawn from the mva_results done on the peak characteristics.
        Namely, these are the self.peak_mva_results attribute.

    peak_id - None or int
    (optional, but required to plot peak characteristic and shift overlays)
        If int, the peak id for plotting characteristics of.
        To identify peak id's, use the plot_peak_ids function, which will
        overlay the average image with the identified peaks used
        throughout the image series.

    plot_char - None or int
    (optional, but required to plot peak characteristic overlays)
        If int, the id of the characteristic to plot as the colored 
        scatter plot.
        Possible components are:
           4: peak height
           5: peak orientation
           6: peak eccentricity

    plot_shift - bool, optional
        If True, plots shift overlays for given peak_id onto the parent image(s)

    """
    if not hasattr(self.mapped_parameters, "original_files"):
        messages.warning(
            "No original files available.  Can't map anything to nothing."
            'If you use the cell_cropper function to crop your cells, the '
            'cell locations and original files will be tracked for you.')
        return None
    if peak_id is not None and (plot_shift is False and plot_char is None):
        messages.warning(
            'Peak ID provided, but no plot_char given , and plot_shift '
            'disabled. Nothing to plot.  Try again.')
        return None
    if peak_mva and not (plot_char is not None or plot_shift or 
                         plot_component):
        messages.warning(
        'peak_mva specified, but no peak characteristic, peak shift, or '
        'component score selected for plotting.  Nothing to plot.')
        return None
    if plot_char is not None and plot_component is not None:
        messages.warning(
        'Both plot_char and plot_component provided.  Can only plot one '
        'of these at a time.  Try again.\nNote that you can actually plot '
        'shifts and component scores simultaneously.')
        return None
    figs=[]
    for key in self.mapped_parameters.original_files.keys():
        f=plt.figure()
<<<<<<< HEAD
        imgavg=np.average(cell_data,axis=0)
        plt.imshow(imgavg, interpolation = 'nearest')
        if target_locations is None:
            # identify the peaks on the average image
            target_locations=pc.peak_attribs_image(imgavg, peak_width)[:,:2]
        # plot the peak labels
        for pk_id in xrange(target_locations.shape[0]):
            plt.text(target_locations[pk_id,0], target_locations[pk_id,1], 
                     "%s"%pk_id, size=10, rotation=0.,
                     ha="center", va="center",
                     bbox = dict(boxstyle="round",
                                 ec=(1., 0.5, 0.5),
                                 fc=(1., 0.8, 0.8),
                                 )
                     )
        return f

    def plot_image_overlay(plot_component=None, mva_type='PCA', 
                           peak_mva=True, peak_id=None, plot_char=None, 
                           plot_shift=False):
        """Overlays scores, or some peak characteristic on top of an image
        plot of the original experimental image.  Useful for obtaining a 
        bird's-eye view of some image characteristic.

        plot_component - None or int 
        (optional, but required to plot score overlays)
            The integer index of the component to plot scores for.
            Creates a scatter plot that is colormapped according to 
            score values.

        mva_type - string, either 'PCA' or 'ICA' (case insensitive)
        (optional, but required to plot score overlays)
            Choose between the components that will be used for plotting
            component maps.  Note that whichever analysis you choose
            here has to actually have already been performed.

        peak_mva - bool (default is False)
        (optional, if True, the peak characteristics, shifts, and components
            are drawn from the mva_results done on the peak characteristics.
            Namely, these are the self.peak_mva_results attribute.

        peak_id - None or int
        (optional, but required to plot peak characteristic and shift overlays)
            If int, the peak id for plotting characteristics of.
            To identify peak id's, use the plot_peak_ids function, which will
            overlay the average image with the identified peaks used
            throughout the image series.

        plot_char - None or int
        (optional, but required to plot peak characteristic overlays)
            If int, the id of the characteristic to plot as the colored 
            scatter plot.
            Possible components are:
               4: peak height
               5: peak orientation
               6: peak eccentricity

        plot_shift - bool, optional
            If True, plots shift overlays for given peak_id onto the parent image(s)

        """
        if not hasattr(self.mapped_parameters, "original_files"):
            messages.warning("""No original files available.  Can't map anything to nothing.
If you use the cell_cropper function to crop your cells, the cell locations and original files 
will be tracked for you.""")
            return None
        if peak_id is not None and (plot_shift is False and plot_char is None):
            messages.warning("""Peak ID provided, but no plot_char given , and plot_shift disabled.
Nothing to plot.  Try again.""")
            return None
        if peak_mva and not (plot_char is not None or plot_shift or plot_component):
            messages.warning("""peak_mva specified, but no peak characteristic, peak \
shift, or component score selected for plotting.  Nothing to plot.""")
            return None
        if plot_char is not None and plot_component is not None:
            messages.warning("""Both plot_char and plot_component provided.  Can only plot one
of these at a time.  Try again.

Note that you can actually plot shifts and component scores simultaneously.""")
            return None
        figs=[]
        for key in self.mapped_parameters.original_files.keys():
            f=plt.figure()
            plt.title(key)
            plt.imshow(self.mapped_parameters.original_files[key].data, 
                interpolation = 'nearest')
            plt.gray()
            # get a shorter handle on the peak locations on THIS image
            locs=self.mapped_parameters.locations
            # binary mask to exclude peaks from other images
            mask=locs['filename']==key
            mask=mask.squeeze()
            # grab the array of peak locations, only from THIS image
            locs=locs[mask]['position'].squeeze()
            char=[]                
            if peak_id is not None and plot_char is not None :
                # list comprehension to obtain the peak characteristic
                # peak_id selects the peak
                # multiply by 7 because each peak has 7 characteristics
                # add the index of the characteristic of interest
                # mask.nonzero() identifies the indices corresponding to peaks 
                #     from this image (if many origins are present for this 
                #     stack).  This selects the column, only plotting peak 
                #     characteristics that are from this image.
                char=np.array([char.append(self.peak_chars[peak_id*7+plot_char,
                               mask.nonzero()[x]]) for x in xrange(locs.shape[0])])
                plt.scatter(locs[:,0],locs[:,1],c=char)
            if peak_id is not None and plot_shift is not None:
                # list comprehension to obtain the peak shifts
                # peak_id selects the peak
                # multiply by 7 because each peak has 7 characteristics
                # add the indices of the peak shift [2:4]
                # mask.nonzero() identifies the indices corresponding to peaks 
                #    from this image (if many origins are present for this 
                #    stack).  This selects the column, only plotting shifts 
                #    for peaks that are from this image.
                shifts=np.array([char.append(self.peak_chars[peak_id*7+2:peak_id*7+4,
                               mask.nonzero()[x]]) for x in xrange(locs.shape[0])])
                plt.quiver(locs[:,0],locs[:,1],
                           shifts[:,0], shifts[:,1],
                           units='xy', color='white'
                           )
            if plot_component is not None:
                if peak_mva: target=self.peak_mva_results
                else: target=self.mva_results
                if mva_type.upper() == 'PCA':
                    scores=target.v[plot_component][mask]
                elif mva_type.upper() == 'ICA':
                    scores=target.ica_scores[plot_component][mask]
                else:
                    messages.warning("Unrecognized MVA type.  Currently supported MVA types are \
PCA and ICA (case insensitive)")
                    return None
                print mask
                print locs
                print scores
                plt.scatter(locs[:,0],locs[:,1],c=scores)
                plt.jet()
                plt.colorbar()
            figs.append(f)
        return figs

    def _plot_pc(idx, on_peaks=False,cmap=plt.cm.gray):
        target=self._get_target(on_peaks)
=======
        plt.title(key)
        plt.imshow(self.mapped_parameters.original_files[key].data, 
            interpolation = 'nearest')
        plt.gray()
        # get a shorter handle on the peak locations on THIS image
        locs=self.mapped_parameters.locations
        # binary mask to exclude peaks from other images
        mask=locs['filename']==key
        mask=mask.squeeze()
        # grab the array of peak locations, only from THIS image
        locs=locs[mask]['position'].squeeze()
        char=[]                
        if peak_id is not None and plot_char is not None :
            # list comprehension to obtain the peak characteristic
            # peak_id selects the peak
            # multiply by 7 because each peak has 7 characteristics
            # add the index of the characteristic of interest
            # mask.nonzero() identifies the indices corresponding to peaks 
            #     from this image (if many origins are present for this 
            #     stack).  This selects the column, only plotting peak 
            #     characteristics that are from this image.
            char=np.array([char.append(self.peak_chars[peak_id*7+plot_char,
                           mask.nonzero()[x]]) for x in xrange(locs.shape[0])])
            plt.scatter(locs[:,0],locs[:,1],c=char)
        if peak_id is not None and plot_shift is not None:
            # list comprehension to obtain the peak shifts
            # peak_id selects the peak
            # multiply by 7 because each peak has 7 characteristics
            # add the indices of the peak shift [2:4]
            # mask.nonzero() identifies the indices corresponding to peaks 
            #    from this image (if many origins are present for this 
            #    stack).  This selects the column, only plotting shifts 
            #    for peaks that are from this image.
            shifts=np.array([char.append(self.peak_chars[peak_id*7+2:peak_id*7+4,
                           mask.nonzero()[x]]) for x in xrange(locs.shape[0])])
            plt.quiver(locs[:,0],locs[:,1],
                       shifts[:,0], shifts[:,1],
                       units='xy', color='white'
                       )
        if plot_component is not None:
            if peak_mva: target=self.peak_mva_results
            else: target=self.mva_results
            if mva_type.upper() == 'PCA':
                scores=target.v[plot_component][mask]
            elif mva_type.upper() == 'ICA':
                scores=target.ica_scores[plot_component][mask]
            else:
                messages.warning(
                    "Unrecognized MVA type.  Currently supported MVA types "
                    "are PCA and ICA (case insensitive)")
                return None
            print mask
            print locs
            print scores
            plt.scatter(locs[:,0],locs[:,1],c=scores)
            plt.jet()
            plt.colorbar()
        figs.append(f)
    return figs
    
def plot_cell_overlay(cell_data, f_pc, locations, ax=None, plot_shifts=True, 
                      plot_char=None, cmap=plt.cm.jet):
    """Overlays peak characteristics on an image plot of the average image.

    Only appropriate for Image objects that consist of 3D stacks of cropped
    data.

    Parameters:

    cell_data - numpy array
        The data array containing a cell image on which to overlay peak characteristics.
        Generally the average cell from a stack of images.

    f_pc - numpy array (short for factors/peak characteristics)
        The data array containing either peak characteristics (positions, height, etc.)
        or the factors derived from such peak characteristics using PCA or ICA.
        Supplied by the peak_char.peak_char_stack function.

    locations - numpy array
        The data array containing the locations of peaks that have been characterized.         

    plot_shifts - bool, default is True
        If true, plots a quiver (arrow) plot showing the shifts for each
        peak present in the component being plotted.

    plot_char - None or int
        If int, the id of the characteristic to plot as the colored 
        scatter plot.
        Possible components are:
           4: peak height
           5: peak orientation
           6: peak eccentricity
           
    cmap : a matplotlib colormap
        The colormap used for any peak characteristic scatter map
        overlay.
    """

    shifts=np.zeros((locations.shape[0],2))
    char=np.zeros(locations.shape[0])   

    for pos in xrange(locations.shape[0]):
        shifts[pos]=f_pc[pos*7+2:pos*7+4]
        if plot_char:
            char[pos]=f_pc[pos*7+plot_char]

    if ax==None:
>>>>>>> edc9a5ff
        ax=plt.gca()
    ax.imshow(cell_data, interpolation = 'nearest',cmap=plt.cm.gray)

    if plot_shifts:
        ax.quiver(locations[:,0],locations[:,1],
                   shifts[:,0], shifts[:,1],
                   units='xy', color='white'
                   )
    if plot_char is not None :
        ax.scatter(locations[:,0],locations[:,1],c=char,
                    cmap=cmap)
        div=make_axes_locatable(ax)
        cax=div.append_axes("right",size="5%",pad=0.05)
        plt.colorbar(im,cax=cax)
    return f

def _plot_pc(idx, on_peaks=False,cmap=plt.cm.gray):
    target=self._get_target(on_peaks)
    ax=plt.gca()
    im=ax.imshow(target.pc[:,idx].reshape(self.axes_manager.axes[1].size,
                self.axes_manager.axes[2].size), cmap=cmap, 
                interpolation = 'nearest')
    plt.title('PC %s' % idx)
    div=make_axes_locatable(ax)
    cax=div.append_axes("right",size="5%",pad=0.05)
    plt.colorbar(im,cax=cax)

    

def plot_principal_components(n = None, same_window=True, per_row=3, 
                              on_peaks=False, cmap=plt.cm.gray):
    """Plot the principal components up to the given number

    Parameters
    ----------
    n : int
        number of principal components to plot.

    same_window : bool (optional)
                if 'True', the components will be plotted in the
                same window. Default is 'False'.

    per_row : int (optional)
                When same_window is True, this is the number of plots
                per row in the single window.

    on_peaks : bool (optional)
    """
    target=self._get_target(on_peaks)
    if n is None:
        n = target.pc.shape[1]
    if not same_window:
        for i in xrange(n):
            plt.figure()
            _plot_pc(i,on_peaks,cmap=cmap)

    else:
        fig = plt.figure()
        rows=int(np.ceil(n/float(per_row)))
        idx=0
        for i in xrange(rows):
            for j in xrange(per_row):
                if idx<n:
                    fig.add_subplot(rows,per_row,idx+1)
                    _plot_pc(idx,on_peaks,cmap=cmap)
                    idx+=1
        plt.suptitle('Principal components')
        plt.draw()

def plot_independent_components(ic, same_window=True, per_row=3, 
                                cell_data=None, on_peaks=False, 
                                cmap=plt.cm.gray):
    """Plot the independent components.

    Parameters
    ----------
    ic : numpy array
         externally provided independent components array
         The shape of 'ic' must be (channels, n_components),
         so that e.g. ic[:, 0] is the first independent component.

    same_window : bool (optional)
                if 'True', the components will be plotted in the
                same window. Default is 'False'.

    per_row : int (optional)
                When same_window is True, this is the number of plots
                per row in the single window.

    Image-specific parameters
    -------------------------
    cell_data : 2D numpy array (required if on_peaks is True)
        A cell image from which peak characteristics have been
        derived.  Most often you would use an average image here.
        The characteristics are overlaid on this image.

    on_peaks : bool (optional)
        If True, plots factors/score maps based on peak characteristics.
        Requires ic to be based on peak characteristic data, and requires
        cell_data to be the stack from which ic was derived.

    cmap : the matplotlib colormap to apply to the factor image.
    """

    n = ic.shape[1]

    if not same_window:
        for i in xrange(n):
            plt.figure()
            _plot_ic(i, on_peaks, cmap=cmap)

    else:
        fig = plt.figure()
        rows=int(np.ceil(n/float(per_row)))
        idx=0
        for i in xrange(rows):
            for j in xrange(per_row):
                if idx<n:
                    fig.add_subplot(rows,per_row,idx+1)
                    _plot_ic(idx, on_peaks,cmap=cmap)
                    idx+=1
        plt.suptitle('Independent components')

def plot_maps(scores, factors=None, comp_ids=None, locations=None,
              original_files=None, mva_type=None,
              cmap=plt.cm.gray, no_nans=False, per_row=3,
              scoremap=True, save_figs=False, directory = None):
    """
    Plot component maps for the different MSA types

    Parameters
    ----------

    scores : numpy array, the array of scores

    factors : numpy array, the array of components, with each column as a component.

    mva_type : string, currently either 'pca' or 'ica'

    comp_ids : None, int, or list of ints
        if None, returns maps of all components.
        if int, returns maps of components with ids from 0 to given int.
        if list of ints, returns maps of components with ids in given list.

    locations : numpy recarray
        'filename' : string, the filename from which a cropped cell came from.
            Corresponds with the keys in original_files parameter.
        'id' : integer, the integer id of the cropped cell
        'position' : 1x2 numpy array, the location of the cropped cell on its
            original image.  For cells cropped using the cell_cropper function,
            this is the upper-left corner of the cropped cell.

    original_files : dictionary
        A dictionary of the files that data is mapped to.  Keys are
        the file names, and the values are the Signal (or subclass) 
        instances.

    cmap: matplotlib colormap instance

    no_nans: bool,
    
    per_row : int (optional)
        The number of plots per row in the multi-pane window.

    on_peaks : bool (optional)
        If True, plots factors/score maps based on peak characteristics.
           You must have first run peak_char_stack to obtain peak characteristics,
           then run your MVA technique(s) with the on_peaks flag set to True in
           order to obtain this information.

    scoremap : bool (optional)
        If True, plots scores of subimages overlaid as a scatter plot
        on the original images.  Not possible unless the cell cropper
        has been used to obtain your stack of subimages.

    save_figs : bool (optional)
        If true, saves figures at 600 dpi to directory.  If directory is None,
        saves to current working directory.

    directory : string or None
        The folder to save images to, if save_figs is True.  If None, saves
        to current working directory.
    """
    from hyperspy.signals.image import Image
    from hyperspy.signals.spectrum import Spectrum

    target=self._get_target(on_peaks)

    if scores is None or (factors is None and with_components is True):
        if mva_type is None:
            messages.warning(
            "Neither scores nor analysis type specified.  Cannot proceed.")
            return

        elif mva_type.lower() == 'pca':
            scores=target.v.T
            factors=target.pc
        elif mva_type.lower() == 'ica':
            scores = self._get_ica_scores(target)
            factors=target.ic
            if no_nans:
                messages.information(
                    'Removing NaNs for a visually prettier plot.')
                scores = np.nan_to_num(scores) # remove ugly NaN pixels
        else:
            messages.warning(
                "No scores provided and analysis type '%s' unrecognized"  
                % mva_type)
            return

#        if len(self.axes_manager.axes)==2:
#            shape=self.data.shape[0],1
#        else:
#            shape=self.data.shape[0],self.data.shape[1]
    im_list = []

    if components is None:
        components=xrange(factors.shape[1])

    elif type(components).__name__!='list':
        components=xrange(components)

    for i in components:
        figure = plt.figure()
        if self.axes_manager.navigation_dimension == 2:
            # 4D data - 2D arrays of diffraction patterns?
            messages.warning('View not supported')
        elif self.axes_manager.navigation_dimension == 1:
            if hasattr(self.mapped_parameters,'locations'):
                locs=self.mapped_parameters.locations
                if hasattr(self.mapped_parameters,"original_files"):
                    parents=self.mapped_parameters.original_files
                elif hasattr(self.mapped_parameters,'parent'):
                    parents={self.mapped_parameters.parent.mapped_parameters.title:self.mapped_parameters.parent}
            else:
                scoremap=False
                parents=None
                locs=None
            # plot factor image first
            if scoremap:
                idx=0
                keys=parents.keys()
                rows=int(np.ceil((len(keys)+1)/float(per_row)))
                if (len(keys)+1)<per_row:
                    per_row=len(keys)+1
                figure.add_subplot(rows,per_row,1)
            else:
                figure.add_subplot(121)
            plt.gray()
            if mva_type.upper()=='PCA':
                _plot_pc(i,on_peaks,cmap=cmap)
            elif mva_type.upper()=='ICA':
                _plot_ic(i,on_peaks,cmap=cmap)
            if scoremap:
                for j in xrange(rows):
                    for k in xrange(per_row):
                        # plot score maps overlaid on experimental images
                        if idx<len(keys):
                            ax=figure.add_subplot(rows,per_row,idx+2)
                            # p is the parent image that we're working with
                            p=keys[idx]
                            # the locations of peaks on that parent
                            # binary mask to exclude peaks from other images
                            mask=locs['filename']==p
                            mask=mask.squeeze()
                            # grab the array of peak locations, only from THIS image
                            loc=locs[mask]['position'].squeeze()
                            plt.imshow(parents[keys[idx]].data, 
                                interpolation = 'nearest')
                            plt.gray()
                            sc=ax.scatter(loc[:,0], loc[:,1],
                                    c=scores[i].squeeze()[mask],
                                    cmap=cmap)
                            shp=parents[keys[idx]].data.shape
                            plt.xlim(0,shp[1])
                            plt.ylim(shp[0],0)
                            div=make_axes_locatable(ax)
                            cax=div.append_axes("right",size="5%",pad=0.05)
                            plt.colorbar(sc,cax=cax)
                        idx+=1
            else:
                ax=figure.add_subplot(122)
                plt.plot(np.arange(scores[i].shape[0]),scores[i],'bo')
                plt.xlabel('Image index')
                plt.ylabel('Score, component %i'%i)
        else:
            messages.warning('View not supported')
        if save_figs:
            #ax.set_title('%s component number %s map' % (mva_type.upper(),i))
            #figure.canvas.draw()
            if directory is not None:
                if not os.path.isdir(directory):
                    os.makedirs(directory)
                figure.savefig(os.path.join(directory, '%s-map-%i.png' % (mva_type.upper(),i)),
                                  dpi = 600)
            else:
                figure.savefig( '%s-map-%i.png' % (mva_type.upper(),i),
                          dpi = 600)


def plot_principal_components_maps(scores, pc, comp_ids=None, locations=None,
                                   original_files=None,
                                   cmap=plt.cm.gray, per_row=3, 
                                   scoremap=True, save_figs=False, 
                                   directory=None):
    """Plot the map associated to each independent component

    Parameters
    ----------
    scores : numpy array
        externally supplied scores matrix

    pc : numpy array
        externally supplied principal components

    locations : numpy recarray
        'filename' : string, the filename from which a cropped cell came from.
            Corresponds with the keys in original_files parameter.
        'id' : integer, the integer id of the cropped cell
        'position' : 1x2 numpy array, the location of the cropped cell on its
            original image.  For cells cropped using the cell_cropper function,
            this is the upper-left corner of the cropped cell.

    original_files : dictionary
        A dictionary of the files that data is mapped to.  Keys are
        the file names, and the values are the Signal (or subclass) 
        instances.

    comp_ids : None, int, or list of ints
        if None, returns maps of all components.
        if int, returns maps of components with ids from 0 to given int.
        if list of ints, returns maps of components with ids in given list.

    cmap : plt.cm object, the colormap of the factor image

    no_nans : bool (optional)
         whether substituting NaNs with zeros for a visually prettier plot
         (default is False)

    per_row : int (optional)
        The number of plots per row in the multi-pane window.

    scoremap : bool (optional)
        If True, plots scores of subimages overlaid as a scatter plot
        on the original images.  Not possible unless the cell cropper
        has been used to obtain your stack of subimages.

    save_figs : bool (optional)
        If true, saves figures at 600 dpi to directory.  If directory is None,
        saves to current working directory.

    directory : string or None
        The folder to save images to, if save_figs is True.  If None, saves
        to current working directory.

    Returns
    -------
    List with the maps as MVA instances
    """
    return plot_maps(scores=scores, factors=pc, locations=locations,
                     original_files=original_files, comp_ids=comp_ids, 
                     mva_type='pca',cmap=cmap,
                     scoremap=scoremap,save_figs=save_figs,
                     per_row=per_row, directory=directory)

def plot_independent_components_maps(scores, ic, locations=None,
                                     original_files=None, comp_ids=None, 
                                     cmap=plt.cm.gray, no_nans=False,
                                     scoremap=True, per_row=3,
                                     save_figs=False, directory = None):
    """Plot the map associated to each independent component

    Parameters
    ----------

    scores : numpy array
        externally suplied scores matrix

    ic : numpy array
        externally supplied independent components

    locations : numpy recarray
        'filename' : string, the filename from which a cropped cell came from.
            Corresponds with the keys in original_files parameter.
        'id' : integer, the integer id of the cropped cell
        'position' : 1x2 numpy array, the location of the cropped cell on its
            original image.  For cells cropped using the cell_cropper function,
            this is the upper-left corner of the cropped cell.

    original_files : dictionary
        A dictionary of the files that data is mapped to.  Keys are
        the file names, and the values are the Signal (or subclass) 
        instances.

    comp_ids : int or list of ints
        if None, returns maps of all components.
        if int, returns maps of components with ids from 0 to given int.
        if list of ints, returns maps of components with ids in given list.

    cmap : plt.cm object

    no_nans : bool (optional)
         whether substituting NaNs with zeros for a visually prettier plot
         (default is False)

    per_row : int (optional)
        The number of plots per row in the multi-pane window.

    on_peaks : bool (optional)
        If True, plots factors/score maps based on peak characteristics.
           You must have first run peak_char_stack to obtain peak characteristics,
           then run your MVA technique(s) with the on_peaks flag set to True in
           order to obtain this information.

    scoremap : bool (optional)
        If True, plots scores of subimages overlaid as a scatter plot
        on the original images.  Not possible unless the cell cropper
        has been used to obtain your stack of subimages.

    Returns
    -------
    List with the maps as MVA instances
    """
    return plot_maps(scores=scores, factors=ic, components=comp_ids,
                     locations=locations, original_files=original_files,
                     mva_type='ica',cmap=cmap, no_nans=no_nans,
                     scoremap=scoremap, per_row=per_row,
                     save_figs=save_figs, directory = directory)<|MERGE_RESOLUTION|>--- conflicted
+++ resolved
@@ -312,84 +312,69 @@
     figs=[]
     for key in self.mapped_parameters.original_files.keys():
         f=plt.figure()
-<<<<<<< HEAD
-        imgavg=np.average(cell_data,axis=0)
-        plt.imshow(imgavg, interpolation = 'nearest')
-        if target_locations is None:
-            # identify the peaks on the average image
-            target_locations=pc.peak_attribs_image(imgavg, peak_width)[:,:2]
-        # plot the peak labels
-        for pk_id in xrange(target_locations.shape[0]):
-            plt.text(target_locations[pk_id,0], target_locations[pk_id,1], 
-                     "%s"%pk_id, size=10, rotation=0.,
-                     ha="center", va="center",
-                     bbox = dict(boxstyle="round",
-                                 ec=(1., 0.5, 0.5),
-                                 fc=(1., 0.8, 0.8),
-                                 )
-                     )
-        return f
-
-    def plot_image_overlay(plot_component=None, mva_type='PCA', 
-                           peak_mva=True, peak_id=None, plot_char=None, 
-                           plot_shift=False):
-        """Overlays scores, or some peak characteristic on top of an image
-        plot of the original experimental image.  Useful for obtaining a 
-        bird's-eye view of some image characteristic.
-
-        plot_component - None or int 
-        (optional, but required to plot score overlays)
-            The integer index of the component to plot scores for.
-            Creates a scatter plot that is colormapped according to 
-            score values.
-
-        mva_type - string, either 'PCA' or 'ICA' (case insensitive)
-        (optional, but required to plot score overlays)
-            Choose between the components that will be used for plotting
-            component maps.  Note that whichever analysis you choose
-            here has to actually have already been performed.
-
-        peak_mva - bool (default is False)
-        (optional, if True, the peak characteristics, shifts, and components
-            are drawn from the mva_results done on the peak characteristics.
-            Namely, these are the self.peak_mva_results attribute.
-
-        peak_id - None or int
-        (optional, but required to plot peak characteristic and shift overlays)
-            If int, the peak id for plotting characteristics of.
-            To identify peak id's, use the plot_peak_ids function, which will
-            overlay the average image with the identified peaks used
-            throughout the image series.
-
-        plot_char - None or int
-        (optional, but required to plot peak characteristic overlays)
-            If int, the id of the characteristic to plot as the colored 
-            scatter plot.
-            Possible components are:
-               4: peak height
-               5: peak orientation
-               6: peak eccentricity
-
-        plot_shift - bool, optional
-            If True, plots shift overlays for given peak_id onto the parent image(s)
-
-        """
-        if not hasattr(self.mapped_parameters, "original_files"):
-            messages.warning("""No original files available.  Can't map anything to nothing.
-If you use the cell_cropper function to crop your cells, the cell locations and original files 
-will be tracked for you.""")
-            return None
-        if peak_id is not None and (plot_shift is False and plot_char is None):
-            messages.warning("""Peak ID provided, but no plot_char given , and plot_shift disabled.
-Nothing to plot.  Try again.""")
-            return None
-        if peak_mva and not (plot_char is not None or plot_shift or plot_component):
-            messages.warning("""peak_mva specified, but no peak characteristic, peak \
-shift, or component score selected for plotting.  Nothing to plot.""")
-            return None
-        if plot_char is not None and plot_component is not None:
-            messages.warning("""Both plot_char and plot_component provided.  Can only plot one
-of these at a time.  Try again.
+        plt.title(key)
+        plt.imshow(self.mapped_parameters.original_files[key].data, 
+            interpolation = 'nearest')
+        plt.gray()
+        # get a shorter handle on the peak locations on THIS image
+        locs=self.mapped_parameters.locations
+        # binary mask to exclude peaks from other images
+        mask=locs['filename']==key
+        mask=mask.squeeze()
+        # grab the array of peak locations, only from THIS image
+        locs=locs[mask]['position'].squeeze()
+        char=[]                
+        if peak_id is not None and plot_char is not None :
+            # list comprehension to obtain the peak characteristic
+            # peak_id selects the peak
+            # multiply by 7 because each peak has 7 characteristics
+            # add the index of the characteristic of interest
+            # mask.nonzero() identifies the indices corresponding to peaks 
+            #     from this image (if many origins are present for this 
+            #     stack).  This selects the column, only plotting peak 
+            #     characteristics that are from this image.
+            char=np.array([char.append(self.peak_chars[peak_id*7+plot_char,
+                           mask.nonzero()[x]]) for x in xrange(locs.shape[0])])
+            plt.scatter(locs[:,0],locs[:,1],c=char)
+        if peak_id is not None and plot_shift is not None:
+            # list comprehension to obtain the peak shifts
+            # peak_id selects the peak
+            # multiply by 7 because each peak has 7 characteristics
+            # add the indices of the peak shift [2:4]
+            # mask.nonzero() identifies the indices corresponding to peaks 
+            #    from this image (if many origins are present for this 
+            #    stack).  This selects the column, only plotting shifts 
+            #    for peaks that are from this image.
+            shifts=np.array([char.append(self.peak_chars[peak_id*7+2:peak_id*7+4,
+                           mask.nonzero()[x]]) for x in xrange(locs.shape[0])])
+            plt.quiver(locs[:,0],locs[:,1],
+                       shifts[:,0], shifts[:,1],
+                       units='xy', color='white'
+                       )
+        if plot_component is not None:
+            if peak_mva: target=self.peak_mva_results
+            else: target=self.mva_results
+            if mva_type.upper() == 'PCA':
+                scores=target.v[plot_component][mask]
+            elif mva_type.upper() == 'ICA':
+                scores=target.ica_scores[plot_component][mask]
+            else:
+                messages.warning(
+                    "Unrecognized MVA type.  Currently supported MVA types "
+                    "are PCA and ICA (case insensitive)")
+                return None
+            print mask
+            print locs
+            print scores
+            plt.scatter(locs[:,0],locs[:,1],c=scores)
+            plt.jet()
+            plt.colorbar()
+        figs.append(f)
+    return figs
+    
+def plot_cell_overlay(cell_data, f_pc, locations, ax=None, plot_shifts=True, 
+                      plot_char=None, cmap=plt.cm.jet):
+    """Overlays peak characteristics on an image plot of the average image.
 
 Note that you can actually plot shifts and component scores simultaneously.""")
             return None
@@ -457,126 +442,11 @@
 
     def _plot_pc(idx, on_peaks=False,cmap=plt.cm.gray):
         target=self._get_target(on_peaks)
-=======
-        plt.title(key)
-        plt.imshow(self.mapped_parameters.original_files[key].data, 
-            interpolation = 'nearest')
-        plt.gray()
-        # get a shorter handle on the peak locations on THIS image
-        locs=self.mapped_parameters.locations
-        # binary mask to exclude peaks from other images
-        mask=locs['filename']==key
-        mask=mask.squeeze()
-        # grab the array of peak locations, only from THIS image
-        locs=locs[mask]['position'].squeeze()
-        char=[]                
-        if peak_id is not None and plot_char is not None :
-            # list comprehension to obtain the peak characteristic
-            # peak_id selects the peak
-            # multiply by 7 because each peak has 7 characteristics
-            # add the index of the characteristic of interest
-            # mask.nonzero() identifies the indices corresponding to peaks 
-            #     from this image (if many origins are present for this 
-            #     stack).  This selects the column, only plotting peak 
-            #     characteristics that are from this image.
-            char=np.array([char.append(self.peak_chars[peak_id*7+plot_char,
-                           mask.nonzero()[x]]) for x in xrange(locs.shape[0])])
-            plt.scatter(locs[:,0],locs[:,1],c=char)
-        if peak_id is not None and plot_shift is not None:
-            # list comprehension to obtain the peak shifts
-            # peak_id selects the peak
-            # multiply by 7 because each peak has 7 characteristics
-            # add the indices of the peak shift [2:4]
-            # mask.nonzero() identifies the indices corresponding to peaks 
-            #    from this image (if many origins are present for this 
-            #    stack).  This selects the column, only plotting shifts 
-            #    for peaks that are from this image.
-            shifts=np.array([char.append(self.peak_chars[peak_id*7+2:peak_id*7+4,
-                           mask.nonzero()[x]]) for x in xrange(locs.shape[0])])
-            plt.quiver(locs[:,0],locs[:,1],
-                       shifts[:,0], shifts[:,1],
-                       units='xy', color='white'
-                       )
-        if plot_component is not None:
-            if peak_mva: target=self.peak_mva_results
-            else: target=self.mva_results
-            if mva_type.upper() == 'PCA':
-                scores=target.v[plot_component][mask]
-            elif mva_type.upper() == 'ICA':
-                scores=target.ica_scores[plot_component][mask]
-            else:
-                messages.warning(
-                    "Unrecognized MVA type.  Currently supported MVA types "
-                    "are PCA and ICA (case insensitive)")
-                return None
-            print mask
-            print locs
-            print scores
-            plt.scatter(locs[:,0],locs[:,1],c=scores)
-            plt.jet()
-            plt.colorbar()
-        figs.append(f)
-    return figs
-    
-def plot_cell_overlay(cell_data, f_pc, locations, ax=None, plot_shifts=True, 
-                      plot_char=None, cmap=plt.cm.jet):
-    """Overlays peak characteristics on an image plot of the average image.
-
-    Only appropriate for Image objects that consist of 3D stacks of cropped
-    data.
-
-    Parameters:
-
-    cell_data - numpy array
-        The data array containing a cell image on which to overlay peak characteristics.
-        Generally the average cell from a stack of images.
-
-    f_pc - numpy array (short for factors/peak characteristics)
-        The data array containing either peak characteristics (positions, height, etc.)
-        or the factors derived from such peak characteristics using PCA or ICA.
-        Supplied by the peak_char.peak_char_stack function.
-
-    locations - numpy array
-        The data array containing the locations of peaks that have been characterized.         
-
-    plot_shifts - bool, default is True
-        If true, plots a quiver (arrow) plot showing the shifts for each
-        peak present in the component being plotted.
-
-    plot_char - None or int
-        If int, the id of the characteristic to plot as the colored 
-        scatter plot.
-        Possible components are:
-           4: peak height
-           5: peak orientation
-           6: peak eccentricity
-           
-    cmap : a matplotlib colormap
-        The colormap used for any peak characteristic scatter map
-        overlay.
-    """
-
-    shifts=np.zeros((locations.shape[0],2))
-    char=np.zeros(locations.shape[0])   
-
-    for pos in xrange(locations.shape[0]):
-        shifts[pos]=f_pc[pos*7+2:pos*7+4]
-        if plot_char:
-            char[pos]=f_pc[pos*7+plot_char]
-
-    if ax==None:
->>>>>>> edc9a5ff
         ax=plt.gca()
-    ax.imshow(cell_data, interpolation = 'nearest',cmap=plt.cm.gray)
-
-    if plot_shifts:
-        ax.quiver(locations[:,0],locations[:,1],
-                   shifts[:,0], shifts[:,1],
-                   units='xy', color='white'
-                   )
-    if plot_char is not None :
-        ax.scatter(locations[:,0],locations[:,1],c=char,
-                    cmap=cmap)
+        im=ax.imshow(target.pc[:,idx].reshape(self.axes_manager.axes[1].size,
+                    self.axes_manager.axes[2].size), cmap=cmap, 
+                    interpolation = 'nearest')
+        plt.title('PC %s' % idx)
         div=make_axes_locatable(ax)
         cax=div.append_axes("right",size="5%",pad=0.05)
         plt.colorbar(im,cax=cax)
