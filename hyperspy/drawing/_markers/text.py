--- conflicted
+++ resolved
@@ -42,17 +42,10 @@
     >>> s = hs.signals.Spectrum(np.arange(100).reshape([10,10]))
     >>> s.plot(navigator='spectrum')
     >>> for i in range(10):
-<<<<<<< HEAD
     >>>     m = hs.plot.markers.text(y=range(50,1000,100)[i],
     >>>                                 x=i, text='abcdefghij'[i])
     >>>     s.add_marker(m, plot_on_signal=False)
     >>> m = hs.plot.markers.text(x=5, y=range(7,110, 10),
-=======
-    >>>     m = hs.utils.plot.markers.text(y=range(50,1000,100)[i],
-    >>>                                 x=i, text='abcdefghij'[i])
-    >>>     s.add_marker(m, plot_on_signal=False)
-    >>> m = hs.utils.plot.markers.text(x=5, y=range(7,110, 10),
->>>>>>> 891ae85e
     >>>                             text=[i for i in 'abcdefghij'])
     >>> s.add_marker(m)
 
