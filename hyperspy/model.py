--- conflicted
+++ resolved
@@ -255,12 +255,7 @@
         class_name = str(self.__class__).split("'")[1].split('.')[-1]
 
         if len(title):
-<<<<<<< HEAD
             return "<%s, title: %s>" % (class_name, self.signal1D.metadata.General.title)
-=======
-            return "<%s, title: %s>" % (
-                class_name, self.spectrum.metadata.General.title)
->>>>>>> dc09daf0
         else:
             return "<%s>" % class_name
 
@@ -1225,7 +1220,7 @@
                             self.signal1D.axes_manager.navigation_shape):
                         variance = variance.data.__getitem__(
                             self.axes_manager._getitem_tuple)[
-                                self.channel_switches]
+                            self.channel_switches]
                     else:
                         raise AttributeError(
                             "The `navigation_shape` of the variance signals "
@@ -1262,17 +1257,10 @@
             modelo = odr.Model(fcn=self._function4odr,
                                fjacb=odr_jacobian)
             mydata = odr.RealData(
-<<<<<<< HEAD
-                self.axis.axis[
-                    self.channel_switches], self.signal1D()[
-                    self.channel_switches], sx=None, sy=(
-                    1 / weights if weights is not None else None))
-=======
                 self.axis.axis[self.channel_switches],
-                self.spectrum()[self.channel_switches],
+                self.signal1D()[self.channel_switches],
                 sx=None,
                 sy=(1 / weights if weights is not None else None))
->>>>>>> dc09daf0
             myodr = odr.ODR(mydata, modelo, beta0=self.p0[:])
             myoutput = myodr.run()
             result = myoutput.beta
@@ -1547,13 +1535,13 @@
         """
 
         # If new coordinates are assigned
-        self.signal1D.plot()
-        _plot = self.signal1D._plot
+        self.spectrum.plot()
+        _plot = self.spectrum._plot
         l1 = _plot.signal_plot.ax_lines[0]
         color = l1.line.get_color()
         l1.set_line_properties(color=color, type='scatter')
 
-        l2 = hyperspy.drawing.signal1d.Signal1DLine()
+        l2 = hyperspy.drawing.spectrum.SpectrumLine()
         l2.data_function = self._model2plot
         l2.set_line_properties(color='blue', type='line')
         # Add the line to the figure
@@ -1563,7 +1551,7 @@
                                self._close_plot)
 
         self._model_line = l2
-        self._plot = self.signal1D._plot
+        self._plot = self.spectrum._plot
         self._connect_parameters2update_plot()
         if plot_components is True:
             self.enable_plot_components()
@@ -1593,7 +1581,7 @@
             self._disconnect_component_line(component)
 
     def _plot_component(self, component):
-        line = hyperspy.drawing.signal1d.Signal1DLine()
+        line = hyperspy.drawing.spectrum.SpectrumLine()
         line.data_function = component._component2plot
         # Add the line to the figure
         self._plot.signal_plot.add_line(line)
