import numpy as np
import nose.tools as nt
import mock

import hyperspy.api as hs
from hyperspy.misc.utils import slugify


class TestModelJacobians:

    def setUp(self):
        s = hs.signals.Signal1D(np.zeros(1))
        m = s.create_model()
        self.low_loss = 7.
        self.weights = 0.3
        m.axis.axis = np.array([1, 0])
        m.channel_switches = np.array([0, 1], dtype=bool)
        m.append(hs.model.components.Gaussian())
        m[0].A.value = 1
        m[0].centre.value = 2.
        m[0].sigma.twin = m[0].centre
        m._low_loss = mock.MagicMock()
        m.low_loss.return_value = self.low_loss
        self.model = m
        m.convolution_axis = np.zeros(2)

    def test_jacobian_not_convolved(self):
        m = self.model
        m.convolved = False
        jac = m._jacobian((1, 2, 3), None, weights=self.weights)
        np.testing.assert_array_almost_equal(jac.squeeze(), self.weights *
                                             np.array([m[0].A.grad(0),
                                                       m[0].sigma.grad(0) +
                                                       m[0].centre.grad(0)]))
        nt.assert_equal(m[0].A.value, 1)
        nt.assert_equal(m[0].centre.value, 2)
        nt.assert_equal(m[0].sigma.value, 2)

    def test_jacobian_convolved(self):
        m = self.model
        m.convolved = True
        m.append(hs.model.components.Gaussian())
        m[0].convolved = False
        m[1].convolved = True
        jac = m._jacobian((1, 2, 3, 4, 5), None, weights=self.weights)
        np.testing.assert_array_almost_equal(jac.squeeze(), self.weights *
                                             np.array([m[0].A.grad(0),
                                                       m[0].sigma.grad(0) +
                                                       m[0].centre.grad(0),
                                                       m[1].A.grad(0) *
                                                       self.low_loss,
                                                       m[1].centre.grad(0) *
                                                       self.low_loss,
                                                       m[1].sigma.grad(0) *
                                                       self.low_loss,
                                                       ]))
        nt.assert_equal(m[0].A.value, 1)
        nt.assert_equal(m[0].centre.value, 2)
        nt.assert_equal(m[0].sigma.value, 2)
        nt.assert_equal(m[1].A.value, 3)
        nt.assert_equal(m[1].centre.value, 4)
        nt.assert_equal(m[1].sigma.value, 5)


class TestModelCallMethod:

    def setUp(self):
        s = hs.signals.Spectrum(np.empty(1))
        m = s.create_model()
        m.append(hs.model.components.Gaussian())
        m.append(hs.model.components.Gaussian())
        self.model = m

    def test_call_method_no_convolutions(self):
        m = self.model
        m.convolved = False

        m[1].active = False
        r1 = m()
        r2 = m(onlyactive=True)
        np.testing.assert_almost_equal(m[0].function(0) * 2, r1)
        np.testing.assert_almost_equal(m[0].function(0), r2)

        m.convolved = True
        r1 = m(non_convolved=True)
        r2 = m(non_convolved=True, onlyactive=True)
        np.testing.assert_almost_equal(m[0].function(0) * 2, r1)
        np.testing.assert_almost_equal(m[0].function(0), r2)

    def test_call_method_with_convolutions(self):
        m = self.model
        m._low_loss = mock.MagicMock()
        m.low_loss.return_value = 0.3
        m.convolved = True

        m.append(hs.model.components.Gaussian())
        m[1].active = False
        m[0].convolved = True
        m[1].convolved = False
        m[2].convolved = False
        m.convolution_axis = np.array([0., ])

        r1 = m()
        r2 = m(onlyactive=True)
        np.testing.assert_almost_equal(m[0].function(0) * 2.3, r1)
        np.testing.assert_almost_equal(m[0].function(0) * 1.3, r2)

    def test_call_method_binned(self):
        m = self.model
        m.convolved = False
        m.remove(1)
        m.signal.metadata.Signal.binned = True
        m.signal.axes_manager[-1].scale = 0.3
        r1 = m()
        np.testing.assert_almost_equal(m[0].function(0) * 0.3, r1)


class TestModelPlotCall:

    def setUp(self):
        s = hs.signals.Spectrum(np.empty(1))
        m = s.create_model()
        m.__call__ = mock.MagicMock()
        m.__call__.return_value = np.array([0.5, 0.25])
        m.axis = mock.MagicMock()
        m.fetch_stored_values = mock.MagicMock()
        m.channel_switches = np.array([0, 1, 1, 0, 0], dtype=bool)
        self.model = m

    def test_model2plot_own_am(self):
        m = self.model
        m.axis.axis.shape = (5,)
        res = m._model2plot(m.axes_manager)
        np.testing.assert_array_equal(
            res, np.array([np.nan, 0.5, 0.25, np.nan, np.nan]))
        nt.assert_true(m.__call__.called)
        nt.assert_dict_equal(
            m.__call__.call_args[1], {
                'non_convolved': False, 'onlyactive': True})
        nt.assert_false(m.fetch_stored_values.called)

    def test_model2plot_other_am(self):
        m = self.model
        res = m._model2plot(m.axes_manager.deepcopy(), out_of_range2nans=False)
        np.testing.assert_array_equal(res, np.array([0.5, 0.25]))
        nt.assert_true(m.__call__.called)
        nt.assert_dict_equal(
            m.__call__.call_args[1], {
                'non_convolved': False, 'onlyactive': True})
        nt.assert_equal(2, m.fetch_stored_values.call_count)


class TestModelSettingPZero:

    def setUp(self):
        s = hs.signals.Spectrum(np.empty(1))
        m = s.create_model()
        m.append(hs.model.components.Gaussian())

        m[0].A.value = 1.1
        m[0].centre._number_of_elements = 2
        m[0].centre.value = (2.2, 3.3)
        m[0].sigma.value = 4.4
        m[0].sigma.free = False

        m[0].A._bounds = (0.1, 0.11)
        m[0].centre._bounds = ((0.2, 0.21), (0.3, 0.31))
        m[0].sigma._bounds = (0.4, 0.41)

        self.model = m

    def test_setting_p0(self):
        m = self.model
        m.append(hs.model.components.Gaussian())
        m[-1].active = False
        m.p0 = None
        m._set_p0()
        nt.assert_equal(m.p0, (1.1, 2.2, 3.3))

    def test_fetching_from_p0(self):
        m = self.model

        m.append(hs.model.components.Gaussian())
        m[-1].active = False
        m[-1].A.value = 100
        m[-1].sigma.value = 200
        m[-1].centre.value = 300

        m.p0 = (1.2, 2.3, 3.4, 5.6, 6.7, 7.8)
        m._fetch_values_from_p0()
        nt.assert_equal(m[0].A.value, 1.2)
        nt.assert_equal(m[0].centre.value, (2.3, 3.4))
        nt.assert_equal(m[0].sigma.value, 4.4)
        nt.assert_equal(m[1].A.value, 100)
        nt.assert_equal(m[1].sigma.value, 200)
        nt.assert_equal(m[1].centre.value, 300)

    def test_setting_boundaries(self):
        m = self.model
        m.append(hs.model.components.Gaussian())
        m[-1].active = False
        m.set_boundaries()
        nt.assert_equal(m.free_parameters_boundaries,
                        [(0.1, 0.11), (0.2, 0.21), (0.3, 0.31)])

    def test_setting_mpfit_parameters_info(self):
        m = self.model
        m[0].A.bmax = None
        m[0].centre.bmin = None
        m[0].centre.bmax = 0.31
        m.append(hs.model.components.Gaussian())
        m[-1].active = False
        m.set_mpfit_parameters_info()
        nt.assert_equal(m.mpfit_parinfo,
                        [{'limited': [True, False],
                          'limits': [0.1, 0]},
                         {'limited': [False, True],
                          'limits': [0, 0.31]},
                         {'limited': [False, True],
                          'limits': [0, 0.31]},
                         ])


class TestModel1D:

    def setUp(self):
        s = hs.signals.Spectrum(np.empty(1))
        m = s.create_model()
        self.model = m

    def test_errfunc(self):
        m = self.model
        m._model_function = mock.MagicMock()
        m._model_function.return_value = 3.
        np.testing.assert_equal(m._errfunc(None, 1., None), 2.)
        np.testing.assert_equal(m._errfunc(None, 1., 0.3), 0.6)

    def test_errfunc2(self):
        m = self.model
        m._model_function = mock.MagicMock()
        m._model_function.return_value = 3. * np.ones(2)
        np.testing.assert_equal(m._errfunc2(None, np.ones(2), None), 2 * 4.)
        np.testing.assert_equal(m._errfunc2(None, np.ones(2), 0.3), 2 * 0.36)

    def test_gradient_ls(self):
        m = self.model
        m._errfunc = mock.MagicMock()
        m._errfunc.return_value = 0.1
        m._jacobian = mock.MagicMock()
        m._jacobian.return_value = np.ones((1, 2)) * 7.
        np.testing.assert_equal(m._gradient_ls(None, None), 2 * 0.1 * 7 * 2)

    def test_gradient_ml(self):
        m = self.model
        m._model_function = mock.MagicMock()
        m._model_function.return_value = 3. * np.ones(2)
        m._jacobian = mock.MagicMock()
        m._jacobian.return_value = np.ones((1, 2)) * 7.
        np.testing.assert_equal(
            m._gradient_ml(None, 1.2), -2 * 7 * (1.2 / 3 - 1))

    def test_model_function(self):
        m = self.model
        m.append(hs.model.components.Gaussian())
        m[0].A.value = 1.3
        m[0].centre.value = 0.003
        m[0].sigma.value = 0.1
        param = (100, 0.1, 0.2)
        np.testing.assert_array_almost_equal(176.03266338,
                                             m._model_function(param))
        nt.assert_equal(m[0].A.value, 100)
        nt.assert_equal(m[0].centre.value, 0.1)
        nt.assert_equal(m[0].sigma.value, 0.2)

    @nt.raises(ValueError)
    def test_append_existing_component(self):
        g = hs.model.components.Gaussian()
        m = self.model
        m.append(g)
        m.append(g)

    def test_append_component(self):
        g = hs.model.components.Gaussian()
        m = self.model
        m.append(g)
        nt.assert_in(g, m)
        nt.assert_is(g.model, m)
        nt.assert_is(g._axes_manager, m.axes_manager)
        nt.assert_true(all([hasattr(p, 'map') for p in g.parameters]))

    def test_calculating_convolution_axis(self):
        m = self.model
        # setup
        m.axis.offset = 10
        m.axis.size = 10
        ll_axis = mock.MagicMock()
        ll_axis.size = 7
        ll_axis.value2index.return_value = 3
        m._low_loss = mock.MagicMock()
        m.low_loss.axes_manager.signal_axes = [ll_axis, ]

        # calculation
        m.set_convolution_axis()

        # tests
        np.testing.assert_array_equal(m.convolution_axis, np.arange(7, 23))
        np.testing.assert_equal(ll_axis.value2index.call_args[0][0], 0)

    def test_access_component_by_name(self):
        m = self.model
        g1 = hs.model.components.Gaussian()
        g2 = hs.model.components.Gaussian()
        g2.name = "test"
        m.extend((g1, g2))
        nt.assert_is(m["test"], g2)

    def test_access_component_by_index(self):
        m = self.model
        g1 = hs.model.components.Gaussian()
        g2 = hs.model.components.Gaussian()
        g2.name = "test"
        m.extend((g1, g2))
        nt.assert_is(m[1], g2)

    def test_component_name_when_append(self):
        m = self.model
        gs = [
            hs.model.components.Gaussian(),
            hs.model.components.Gaussian(),
            hs.model.components.Gaussian()]
        m.extend(gs)
        nt.assert_is(m['Gaussian'], gs[0])
        nt.assert_is(m['Gaussian_0'], gs[1])
        nt.assert_is(m['Gaussian_1'], gs[2])

    @nt.raises(ValueError)
    def test_several_component_with_same_name(self):
        m = self.model
        gs = [
            hs.model.components.Gaussian(),
            hs.model.components.Gaussian(),
            hs.model.components.Gaussian()]
        m.extend(gs)
        m[0]._name = "hs.model.components.Gaussian"
        m[1]._name = "hs.model.components.Gaussian"
        m[2]._name = "hs.model.components.Gaussian"
        m['Gaussian']

    @nt.raises(ValueError)
    def test_no_component_with_that_name(self):
        m = self.model
        m['Voigt']

    @nt.raises(ValueError)
    def test_component_already_in_model(self):
        m = self.model
        g1 = hs.model.components.Gaussian()
        m.extend((g1, g1))

    def test_remove_component(self):
        m = self.model
        g1 = hs.model.components.Gaussian()
        m.append(g1)
        m.remove(g1)
        nt.assert_equal(len(m), 0)

    def test_remove_component_by_index(self):
        m = self.model
        g1 = hs.model.components.Gaussian()
        m.append(g1)
        m.remove(0)
        nt.assert_equal(len(m), 0)

    def test_remove_component_by_name(self):
        m = self.model
        g1 = hs.model.components.Gaussian()
        m.append(g1)
        m.remove(g1.name)
        nt.assert_equal(len(m), 0)

    def test_delete_component_by_index(self):
        m = self.model
        g1 = hs.model.components.Gaussian()
        m.append(g1)
        del m[0]
        nt.assert_not_in(g1, m)

    def test_delete_component_by_name(self):
        m = self.model
        g1 = hs.model.components.Gaussian()
        m.append(g1)
        del m[g1.name]
        nt.assert_not_in(g1, m)

    def test_delete_slice(self):
        m = self.model
        g1 = hs.model.components.Gaussian()
        g2 = hs.model.components.Gaussian()
        g3 = hs.model.components.Gaussian()
        m.extend([g1, g2, g3])
        del m[:2]
        nt.assert_not_in(g1, m)
        nt.assert_not_in(g2, m)
        nt.assert_in(g3, m)

    def test_get_component_by_name(self):
        m = self.model
        g1 = hs.model.components.Gaussian()
        g2 = hs.model.components.Gaussian()
        g2.name = "test"
        m.extend((g1, g2))
        nt.assert_is(m._get_component("test"), g2)

    def test_get_component_by_index(self):
        m = self.model
        g1 = hs.model.components.Gaussian()
        g2 = hs.model.components.Gaussian()
        g2.name = "test"
        m.extend((g1, g2))
        nt.assert_is(m._get_component(1), g2)

    def test_get_component_by_component(self):
        m = self.model
        g1 = hs.model.components.Gaussian()
        g2 = hs.model.components.Gaussian()
        g2.name = "test"
        m.extend((g1, g2))
        nt.assert_is(m._get_component(g2), g2)

    @nt.raises(ValueError)
    def test_get_component_wrong(self):
        m = self.model
        g1 = hs.model.components.Gaussian()
        g2 = hs.model.components.Gaussian()
        g2.name = "test"
        m.extend((g1, g2))
        m._get_component(1.2)

    def test_components_class_default(self):
        m = self.model
        g1 = hs.model.components.Gaussian()
        m.append(g1)
        nt.assert_is(getattr(m.components, g1.name), g1)

    def test_components_class_change_name(self):
        m = self.model
        g1 = hs.model.components.Gaussian()
        m.append(g1)
        g1.name = "test"
        nt.assert_is(getattr(m.components, g1.name), g1)

    @nt.raises(AttributeError)
    def test_components_class_change_name_del_default(self):
        m = self.model
        g1 = hs.model.components.Gaussian()
        m.append(g1)
        g1.name = "test"
        getattr(m.components, "Gaussian")

    def test_components_class_change_invalid_name(self):
        m = self.model
        g1 = hs.model.components.Gaussian()
        m.append(g1)
        g1.name = "1, Test This!"
        nt.assert_is(getattr(m.components,
                             slugify(g1.name, valid_variable_name=True)), g1)

    @nt.raises(AttributeError)
    def test_components_class_change_name_del_default(self):
        m = self.model
        g1 = hs.model.components.Gaussian()
        m.append(g1)
        invalid_name = "1, Test This!"
        g1.name = invalid_name
        g1.name = "test"
        getattr(m.components, slugify(invalid_name))

    def test_snap_parameter_bounds(self):
        m = self.model
        g1 = hs.model.components.Gaussian()
        m.append(g1)
        g2 = hs.model.components.Gaussian()
        m.append(g2)
        g3 = hs.model.components.Gaussian()
        m.append(g3)
        g4 = hs.model.components.Gaussian()
        m.append(g4)

        g1.A.value = 3.
        g1.centre.bmin = 300.
        g1.centre.value = 1.
        g1.sigma.bmax = 15.
        g1.sigma.value = 30

        g2.A.value = 1
        g2.A.bmin = 0.
        g2.A.bmax = 3.
        g2.centre.value = 0
        g2.centre.bmin = 1
        g2.centre.bmax = 3.
        g2.sigma.value = 4
        g2.sigma.bmin = 1
        g2.sigma.bmax = 3.

        g3.A.bmin = 0
        g3.A.value = -3
        g3.A.free = False

        g3.centre.value = 15
        g3.centre.bmax = 10
        g3.centre.free = False

        g3.sigma.value = 1
        g3.sigma.bmin = 0
        g3.sigma.bmax = 0

        g4.active = False
        g4.A.value = 300
        g4.A.bmin = 500
        g4.centre.value = 0
        g4.centre.bmax = -1
        g4.sigma.value = 1
        g4.sigma.bmin = 10
        m.ensure_parameters_in_bounds()
        np.testing.assert_almost_equal(g1.A.value, 3.)
        np.testing.assert_almost_equal(g2.A.value, 1.)
        np.testing.assert_almost_equal(g3.A.value, -3.)
        np.testing.assert_almost_equal(g4.A.value, 300.)

        np.testing.assert_almost_equal(g1.centre.value, 300.)
        np.testing.assert_almost_equal(g2.centre.value, 1.)
        np.testing.assert_almost_equal(g3.centre.value, 15.)
        np.testing.assert_almost_equal(g4.centre.value, 0)

        np.testing.assert_almost_equal(g1.sigma.value, 15.)
        np.testing.assert_almost_equal(g2.sigma.value, 3.)
        np.testing.assert_almost_equal(g3.sigma.value, 0.)
        np.testing.assert_almost_equal(g4.sigma.value, 1)


class TestModel2D:

    def setUp(self):
        g = hs.model.components.Gaussian2D(
            centre_x=-5.,
            centre_y=-5.,
            sigma_x=1.,
            sigma_y=2.)
        x = np.arange(-10, 10, 0.01)
        y = np.arange(-10, 10, 0.01)
        X, Y = np.meshgrid(x, y)
        im = hs.signals.Image(g.function(X, Y))
        im.axes_manager[0].scale = 0.01
        im.axes_manager[0].offset = -10
        im.axes_manager[1].scale = 0.01
        im.axes_manager[1].offset = -10
        self.im = im

    def test_fitting(self):
        im = self.im
        m = im.create_model()
        gt = hs.model.components.Gaussian2D(centre_x=-4.5,
                                            centre_y=-4.5,
                                            sigma_x=0.5,
                                            sigma_y=1.5)
        m.append(gt)
        m.fit()
        np.testing.assert_almost_equal(gt.centre_x.value, -5.)
        np.testing.assert_almost_equal(gt.centre_y.value, -5.)
        np.testing.assert_almost_equal(gt.sigma_x.value, 1.)
        np.testing.assert_almost_equal(gt.sigma_y.value, 2.)


class TestModelFitBinned:

    def setUp(self):
        np.random.seed(1)
        s = hs.signals.Signal1D(
            np.random.normal(
                scale=2,
                size=10000)).get_histogram()
        s.metadata.Signal.binned = True
        g = hs.model.components.Gaussian()
        m = s.create_model()
        m.append(g)
        g.sigma.value = 1
        g.centre.value = 0.5
        g.A.value = 1e3
        self.m = m

    def test_fit_fmin_leastsq(self):
        self.m.fit(fitter="fmin", method="ls")
        np.testing.assert_almost_equal(self.m[0].A.value, 9976.14519369)
        np.testing.assert_almost_equal(self.m[0].centre.value, -0.110610743285)
        np.testing.assert_almost_equal(self.m[0].sigma.value, 1.98380705455)

    def test_fit_fmin_ml(self):
        self.m.fit(fitter="fmin", method="ml")
        np.testing.assert_almost_equal(self.m[0].A.value, 10001.39613936,
                                       decimal=3)
        np.testing.assert_almost_equal(self.m[0].centre.value, -0.104151206314,
                                       decimal=6)
        np.testing.assert_almost_equal(self.m[0].sigma.value, 2.00053642434)

    def test_fit_leastsq(self):
        self.m.fit(fitter="leastsq")
        np.testing.assert_almost_equal(self.m[0].A.value, 9976.14526082, 1)
        np.testing.assert_almost_equal(self.m[0].centre.value, -0.110610727064)
        np.testing.assert_almost_equal(self.m[0].sigma.value, 1.98380707571, 5)

    def test_fit_mpfit(self):
        self.m.fit(fitter="mpfit")
        np.testing.assert_almost_equal(self.m[0].A.value, 9976.14526286, 5)
        np.testing.assert_almost_equal(self.m[0].centre.value, -0.110610718444)
        np.testing.assert_almost_equal(self.m[0].sigma.value, 1.98380707614)

    def test_fit_odr(self):
        self.m.fit(fitter="odr")
        np.testing.assert_almost_equal(self.m[0].A.value, 9976.14531979, 3)
        np.testing.assert_almost_equal(self.m[0].centre.value, -0.110610724054)
        np.testing.assert_almost_equal(self.m[0].sigma.value, 1.98380709939)

    def test_fit_leastsq_grad(self):
        self.m.fit(fitter="leastsq", grad=True)
        np.testing.assert_almost_equal(self.m[0].A.value, 9976.14526084)
        np.testing.assert_almost_equal(self.m[0].centre.value, -0.11061073306)
        np.testing.assert_almost_equal(self.m[0].sigma.value, 1.98380707552)

    def test_fit_mpfit_grad(self):
        self.m.fit(fitter="mpfit", grad=True)
        np.testing.assert_almost_equal(self.m[0].A.value, 9976.14526084)
        np.testing.assert_almost_equal(self.m[0].centre.value, -0.11061073306)
        np.testing.assert_almost_equal(self.m[0].sigma.value, 1.98380707552)

    def test_fit_odr_grad(self):
        self.m.fit(fitter="odr", grad=True)
        np.testing.assert_almost_equal(self.m[0].A.value, 9976.14531979, 3)
        np.testing.assert_almost_equal(self.m[0].centre.value, -0.110610724054)
        np.testing.assert_almost_equal(self.m[0].sigma.value, 1.98380709939)

    def test_fit_bounded(self):
        self.m[0].centre.bmin = 0.5
        # self.m[0].bounded = True
        self.m.fit(fitter="mpfit", bounded=True)
        np.testing.assert_almost_equal(self.m[0].A.value, 9991.65422046, 4)
        np.testing.assert_almost_equal(self.m[0].centre.value, 0.5)
        np.testing.assert_almost_equal(self.m[0].sigma.value, 2.08398236966)

    def test_fit_bounded_bad_starting_values(self):
        self.m[0].centre.bmin = 0.5
        self.m[0].centre.value = -1
        # self.m[0].bounded = True
        self.m.fit(fitter="mpfit", bounded=True)
        np.testing.assert_almost_equal(self.m[0].A.value, 9991.65422046, 4)
        np.testing.assert_almost_equal(self.m[0].centre.value, 0.5)
        np.testing.assert_almost_equal(self.m[0].sigma.value, 2.08398236966)

    @nt.raises(ValueError)
    def test_wrong_method(self):
        self.m.fit(method="dummy")


class TestModelWeighted:

    def setUp(self):
        np.random.seed(1)
        s = hs.signals.SpectrumSimulation(np.arange(10, 100, 0.1))
        s.metadata.set_item("Signal.Noise_properties.variance",
                            hs.signals.Signal1D(np.arange(10, 100, 0.01)))
        s.axes_manager[0].scale = 0.1
        s.axes_manager[0].offset = 10
        s.add_poissonian_noise()
        m = s.create_model()
        m.append(hs.model.components.Polynomial(1))
        self.m = m

    def test_fit_leastsq_binned(self):
        self.m.signal.metadata.Signal.binned = True
        self.m.fit(fitter="leastsq", method="ls")
        for result, expected in zip(self.m[0].coefficients.value,
                                    (9.9165596693502778, 1.6628238107916631)):
            np.testing.assert_almost_equal(result, expected, decimal=5)

    def test_fit_odr_binned(self):
        self.m.signal.metadata.Signal.binned = True
        self.m.fit(fitter="odr", method="ls")
        for result, expected in zip(self.m[0].coefficients.value,
                                    (9.9165596548961972, 1.6628247412317521)):
            np.testing.assert_almost_equal(result, expected, decimal=5)

    def test_fit_mpfit_binned(self):
        self.m.signal.metadata.Signal.binned = True
        self.m.fit(fitter="mpfit", method="ls")
        for result, expected in zip(self.m[0].coefficients.value,
                                    (9.9165596607108739, 1.6628243846485873)):
            np.testing.assert_almost_equal(result, expected, decimal=5)

    def test_fit_fmin_binned(self):
        self.m.signal.metadata.Signal.binned = True
        self.m.fit(
            fitter="fmin",
            method="ls",
        )
        for result, expected in zip(self.m[0].coefficients.value,
                                    (9.9137288425667442, 1.8446013472266145)):
            np.testing.assert_almost_equal(result, expected, decimal=5)

    def test_fit_leastsq_unbinned(self):
        self.m.signal.metadata.Signal.binned = False
        self.m.fit(fitter="leastsq", method="ls")
        for result, expected in zip(
                self.m[0].coefficients.value,
                (0.99165596391487121, 0.16628254242532492)):
            np.testing.assert_almost_equal(result, expected, decimal=5)

    def test_fit_odr_unbinned(self):
        self.m.signal.metadata.Signal.binned = False
        self.m.fit(fitter="odr", method="ls")
        for result, expected in zip(
                self.m[0].coefficients.value,
                (0.99165596548961943, 0.16628247412317315)):
            np.testing.assert_almost_equal(result, expected, decimal=5)

    def test_fit_mpfit_unbinned(self):
        self.m.signal.metadata.Signal.binned = False
        self.m.fit(fitter="mpfit", method="ls")
        for result, expected in zip(
                self.m[0].coefficients.value,
                (0.99165596295068958, 0.16628257462820528)):
            np.testing.assert_almost_equal(result, expected, decimal=5)

    def test_fit_fmin_unbinned(self):
        self.m.signal.metadata.Signal.binned = False
        self.m.fit(
            fitter="fmin",
            method="ls",
        )
        for result, expected in zip(
                self.m[0].coefficients.value,
                (0.99136169230026261, 0.18483060534056939)):
            np.testing.assert_almost_equal(result, expected, decimal=5)

    def test_chisq(self):
        self.m.signal.metadata.Signal.binned = True
        self.m.fit(fitter="leastsq", method="ls")
        np.testing.assert_almost_equal(self.m.chisq.data, 3029.16949561)

    def test_red_chisq(self):
        self.m.fit(fitter="leastsq", method="ls")
        np.testing.assert_almost_equal(self.m.red_chisq.data, 3.37700055)


class TestModelScalarVariance:

    def setUp(self):
        s = hs.signals.SpectrumSimulation(np.ones(100))
        m = s.create_model()
        m.append(hs.model.components.Offset())
        self.s = s
        self.m = m

    def test_std1_chisq(self):
        std = 1
        np.random.seed(1)
        self.s.add_gaussian_noise(std)
        self.s.metadata.set_item("Signal.Noise_properties.variance", std ** 2)
        self.m.fit(fitter="leastsq", method="ls")
        np.testing.assert_almost_equal(self.m.chisq.data, 78.35015229)

    def test_std10_chisq(self):
        std = 10
        np.random.seed(1)
        self.s.add_gaussian_noise(std)
        self.s.metadata.set_item("Signal.Noise_properties.variance", std ** 2)
        self.m.fit(fitter="leastsq", method="ls")
        np.testing.assert_almost_equal(self.m.chisq.data, 78.35015229)

    def test_std1_red_chisq(self):
        std = 1
        np.random.seed(1)
        self.s.add_gaussian_noise(std)
        self.s.metadata.set_item("Signal.Noise_properties.variance", std ** 2)
        self.m.fit(fitter="leastsq", method="ls")
        np.testing.assert_almost_equal(self.m.red_chisq.data, 0.79949135)

    def test_std10_red_chisq(self):
        std = 10
        np.random.seed(1)
        self.s.add_gaussian_noise(std)
        self.s.metadata.set_item("Signal.Noise_properties.variance", std ** 2)
        self.m.fit(fitter="leastsq", method="ls")
        np.testing.assert_almost_equal(self.m.red_chisq.data, 0.79949135)

    def test_std1_red_chisq_in_range(self):
        std = 1
        self.m.set_signal_range(10, 50)
        np.random.seed(1)
        self.s.add_gaussian_noise(std)
        self.s.metadata.set_item("Signal.Noise_properties.variance", std ** 2)
        self.m.fit(fitter="leastsq", method="ls")
        np.testing.assert_almost_equal(self.m.red_chisq.data, 0.86206965)


class TestModelSignalVariance:

    def setUp(self):
        variance = hs.signals.SpectrumSimulation(
            np.arange(
                100, 300).reshape(
                (2, 100)))
        s = variance.deepcopy()
        np.random.seed(1)
        std = 10
        s.add_gaussian_noise(std)
        s.add_poissonian_noise()
        s.metadata.set_item("Signal.Noise_properties.variance",
                            variance + std ** 2)
        m = s.create_model()
        m.append(hs.model.components.Polynomial(order=1))
        self.s = s
        self.m = m

    def test_std1_red_chisq(self):
        self.m.multifit(fitter="leastsq", method="ls", show_progressbar=None)
        np.testing.assert_almost_equal(self.m.red_chisq.data[0],
                                       0.79693355673230915)
        np.testing.assert_almost_equal(self.m.red_chisq.data[1],
                                       0.91453032901427167)


class TestMultifit:

    def setUp(self):
        s = hs.signals.Signal1D(np.zeros((2, 200)))
        s.axes_manager[-1].offset = 1
        s.data[:] = 2 * s.axes_manager[-1].axis ** (-3)
        m = s.create_model()
        m.append(hs.model.components.PowerLaw())
        m[0].A.value = 2
        m[0].r.value = 2
        m.store_current_values()
        m.axes_manager.indices = (1,)
        m[0].r.value = 100
        m[0].A.value = 2
        m.store_current_values()
        m[0].A.free = False
        self.m = m
        m.axes_manager.indices = (0,)
        m[0].A.value = 100

    def test_fetch_only_fixed_false(self):
        self.m.multifit(fetch_only_fixed=False, show_progressbar=None)
        np.testing.assert_array_almost_equal(self.m[0].r.map['values'],
                                             [3., 100.])
        np.testing.assert_array_almost_equal(self.m[0].A.map['values'],
                                             [2., 2.])

    def test_fetch_only_fixed_true(self):
        self.m.multifit(fetch_only_fixed=True, show_progressbar=None)
        np.testing.assert_array_almost_equal(self.m[0].r.map['values'],
                                             [3., 3.])
        np.testing.assert_array_almost_equal(self.m[0].A.map['values'],
                                             [2., 2.])

    def test_bounded_snapping(self):
        m = self.m
        m[0].A.free = True
<<<<<<< HEAD
        m.signal.data *= 2.
=======
        self.m.signal.data *= 2.
>>>>>>> 9fe04d03
        m[0].A.value = 2.
        m[0].A.bmin = 3.
        m.multifit(fitter='mpfit', bounded=True, show_progressbar=None)
        np.testing.assert_array_almost_equal(self.m[0].r.map['values'],
                                             [3., 3.])
        np.testing.assert_array_almost_equal(self.m[0].A.map['values'],
                                             [4., 4.])


class TestStoreCurrentValues:

    def setUp(self):
        self.m = hs.signals.Signal1D(np.arange(10)).create_model()
        self.o = hs.model.components.Offset()
        self.m.append(self.o)

    def test_active(self):
        self.o.offset.value = 2
        self.o.offset.std = 3
        self.m.store_current_values()
        nt.assert_equal(self.o.offset.map["values"][0], 2)
        nt.assert_equal(self.o.offset.map["is_set"][0], True)

    def test_not_active(self):
        self.o.active = False
        self.o.offset.value = 2
        self.o.offset.std = 3
        self.m.store_current_values()
        nt.assert_not_equal(self.o.offset.map["values"][0], 2)


class TestSetCurrentValuesTo:

    def setUp(self):
        self.m = hs.signals.Signal1D(
            np.arange(10).reshape(2, 5)).create_model()
        self.comps = [
            hs.model.components.Offset(),
            hs.model.components.Offset()]
        self.m.extend(self.comps)

    def test_set_all(self):
        for c in self.comps:
            c.offset.value = 2
        self.m.assign_current_values_to_all()
        nt.assert_true((self.comps[0].offset.map["values"] == 2).all())
        nt.assert_true((self.comps[1].offset.map["values"] == 2).all())

    def test_set_1(self):
        self.comps[1].offset.value = 2
        self.m.assign_current_values_to_all([self.comps[1]])
        nt.assert_true((self.comps[0].offset.map["values"] != 2).all())
        nt.assert_true((self.comps[1].offset.map["values"] == 2).all())


class TestAsSignal:

    def setUp(self):
        self.m = hs.signals.Signal1D(
            np.arange(10).reshape(2, 5)).create_model()
        self.comps = [
            hs.model.components.Offset(),
            hs.model.components.Offset()]
        self.m.extend(self.comps)
        for c in self.comps:
            c.offset.value = 2
        self.m.assign_current_values_to_all()

    def test_all_components_simple(self):
        s = self.m.as_signal(show_progressbar=None)
        nt.assert_true(np.all(s.data == 4.))

    def test_one_component_simple(self):
        s = self.m.as_signal(component_list=[0], show_progressbar=None)
        nt.assert_true(np.all(s.data == 2.))
        nt.assert_true(self.m[1].active)

    def test_all_components_multidim(self):
        self.m[0].active_is_multidimensional = True

        s = self.m.as_signal(show_progressbar=None)
        nt.assert_true(np.all(s.data == 4.))

        self.m[0]._active_array[0] = False
        s = self.m.as_signal(show_progressbar=None)
        np.testing.assert_array_equal(
            s.data, np.array([np.ones(5) * 2, np.ones(5) * 4]))
        nt.assert_true(self.m[0].active_is_multidimensional)

    def test_one_component_multidim(self):
        self.m[0].active_is_multidimensional = True

        s = self.m.as_signal(component_list=[0], show_progressbar=None)
        nt.assert_true(np.all(s.data == 2.))
        nt.assert_true(self.m[1].active)
        nt.assert_false(self.m[1].active_is_multidimensional)

        s = self.m.as_signal(component_list=[1], show_progressbar=None)
        np.testing.assert_equal(s.data, 2.)
        nt.assert_true(self.m[0].active_is_multidimensional)

        self.m[0]._active_array[0] = False
        s = self.m.as_signal(component_list=[1], show_progressbar=None)
        nt.assert_true(np.all(s.data == 2.))

        s = self.m.as_signal(component_list=[0], show_progressbar=None)
        np.testing.assert_array_equal(s.data,
                                      np.array([np.zeros(5), np.ones(5) * 2]))


class TestCreateModel:

    def setUp(self):
<<<<<<< HEAD
        self.s = hs.signals.Spectrum(np.asarray([0, ]))
        self.im = hs.signals.Image(np.ones([1, 1, ]))
=======
        self.s = hs.signals.Signal1D(np.asarray([0, ]))
>>>>>>> 9fe04d03

    def test_create_model(self):
        from hyperspy.models.model1D import Model1D
        from hyperspy.models.model2D import Model2D
        nt.assert_is_instance(
            self.s.create_model(), Model1D)
        nt.assert_is_instance(
            self.im.create_model(), Model2D)


class TestAdjustPosition:

    def setUp(self):
        self.s = hs.signals.Spectrum(np.random.rand(10, 10, 20))
        self.m = self.s.create_model()

    def test_enable_adjust_position(self):
        self.m.append(hs.model.components.Gaussian())
        self.m.enable_adjust_position()
        nt.assert_equal(len(self.m._position_widgets), 1)
        # Check that both line and label was added
        nt.assert_equal(len(list(self.m._position_widgets.values())[0]), 2)

    def test_disable_adjust_position(self):
        self.m.append(hs.model.components.Gaussian())
        self.m.enable_adjust_position()
        self.m.disable_adjust_position()
        nt.assert_equal(len(self.m._position_widgets), 0)

    def test_enable_all(self):
        self.m.append(hs.model.components.Gaussian())
        self.m.enable_adjust_position()
        self.m.append(hs.model.components.Gaussian())
        nt.assert_equal(len(self.m._position_widgets), 2)

    def test_enable_all_zero_start(self):
        self.m.enable_adjust_position()
        self.m.append(hs.model.components.Gaussian())
        nt.assert_equal(len(self.m._position_widgets), 1)

    def test_manual_close(self):
        self.m.append(hs.model.components.Gaussian())
        self.m.append(hs.model.components.Gaussian())
        self.m.enable_adjust_position()
        list(self.m._position_widgets.values())[0][0].close()
        nt.assert_equal(len(self.m._position_widgets), 2)
        nt.assert_equal(len(list(self.m._position_widgets.values())[0]), 1)
        list(self.m._position_widgets.values())[0][0].close()
        nt.assert_equal(len(self.m._position_widgets), 1)
        nt.assert_equal(len(list(self.m._position_widgets.values())[0]), 2)
        self.m.disable_adjust_position()
        nt.assert_equal(len(self.m._position_widgets), 0)<|MERGE_RESOLUTION|>--- conflicted
+++ resolved
@@ -462,8 +462,9 @@
         g1 = hs.model.components.Gaussian()
         m.append(g1)
         g1.name = "1, Test This!"
-        nt.assert_is(getattr(m.components,
-                             slugify(g1.name, valid_variable_name=True)), g1)
+        nt.assert_is(
+            getattr(m.components,
+                    slugify(g1.name, valid_variable_name=True)), g1)
 
     @nt.raises(AttributeError)
     def test_components_class_change_name_del_default(self):
@@ -549,7 +550,7 @@
         x = np.arange(-10, 10, 0.01)
         y = np.arange(-10, 10, 0.01)
         X, Y = np.meshgrid(x, y)
-        im = hs.signals.Image(g.function(X, Y))
+        im = hs.signals.Signal2D(g.function(X, Y))
         im.axes_manager[0].scale = 0.01
         im.axes_manager[0].offset = -10
         im.axes_manager[1].scale = 0.01
@@ -865,11 +866,7 @@
     def test_bounded_snapping(self):
         m = self.m
         m[0].A.free = True
-<<<<<<< HEAD
         m.signal.data *= 2.
-=======
-        self.m.signal.data *= 2.
->>>>>>> 9fe04d03
         m[0].A.value = 2.
         m[0].A.bmin = 3.
         m.multifit(fitter='mpfit', bounded=True, show_progressbar=None)
@@ -983,12 +980,8 @@
 class TestCreateModel:
 
     def setUp(self):
-<<<<<<< HEAD
-        self.s = hs.signals.Spectrum(np.asarray([0, ]))
-        self.im = hs.signals.Image(np.ones([1, 1, ]))
-=======
         self.s = hs.signals.Signal1D(np.asarray([0, ]))
->>>>>>> 9fe04d03
+        self.im = hs.signals.Signal2D(np.ones([1, 1, ]))
 
     def test_create_model(self):
         from hyperspy.models.model1D import Model1D
