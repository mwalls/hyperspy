--- conflicted
+++ resolved
@@ -61,8 +61,7 @@
         s1 = utils.stack(list_s)
         res = s1.split()
         np.testing.assert_array_almost_equal(list_s[-1].data, res[-1].data)
-<<<<<<< HEAD
-        nt.assert_equal(res[-1].metadata.General.title, 'test')
+        assert res[-1].metadata.General.title == 'test'
 
     def test_stack_broadcast_number(self):
         s = self.signal
@@ -72,7 +71,4 @@
     def test_stack_broadcast_number_not_default(self):
         s = self.signal
         rs = utils.stack([5, s], axis='E')
-        np.testing.assert_array_equal(rs.isig[0].data, 5*np.ones((3,2)))
-=======
-        assert res[-1].metadata.General.title == 'test'
->>>>>>> 6420de52
+        np.testing.assert_array_equal(rs.isig[0].data, 5*np.ones((3,2)))