--- conflicted
+++ resolved
@@ -66,14 +66,16 @@
         self.signal_noisy = self.signal.deepcopy()
         self.signal_noisy.add_gaussian_noise(1)
 
+        self.atol = 0.04*abs(self.signal.data).max()
+        self.atol_zero_fill = 0.04*abs(self.signal.isig[10:].data).max()
+
     def test_background_remove_pl(self):
         s1 = self.signal.remove_background(
             signal_range=(None, None),
             background_type='PowerLaw',
             show_progressbar=None)
         # since we compare to zero, rtol can't be used (see np.allclose doc)
-        atol = 0.04*abs(self.signal.data).max()
-        assert np.allclose(s1.data, np.zeros(len(s1.data)), atol=atol)
+        assert np.allclose(s1.data, np.zeros(len(s1.data)), atol=self.atol)
         assert s1.axes_manager.navigation_dimension == 0
 
     def test_background_remove_pl_zero(self):
@@ -82,8 +84,10 @@
             background_type='PowerLaw',
             zero_fill=True,
             show_progressbar=None)
-        assert np.allclose(s1.sum(-1).data, np.array([3787]), atol=200)
-        assert np.allclose(s1.data[:10], np.zeros(10), atol=0.5)
+        # since we compare to zero, rtol can't be used (see np.allclose doc)
+        assert np.allclose(s1.isig[10:], np.zeros(len(s1.data[10:])), 
+                           atol=self.atol_zero_fill)
+        assert np.allclose(s1.data[:10], np.zeros(10))
 
     def test_background_remove_pl_int(self):
         self.signal.change_dtype("int")
@@ -91,12 +95,8 @@
             signal_range=(None, None),
             background_type='PowerLaw',
             show_progressbar=None)
-<<<<<<< HEAD
         # since we compare to zero, rtol can't be used (see np.allclose doc)
-        atol = 0.04*abs(self.signal.data).max()
-        assert np.allclose(s1.data, np.zeros(len(s1.data)), atol=atol)
-=======
-        assert np.allclose(s1.data, np.zeros(len(s1.data)), atol=60)
+        assert np.allclose(s1.data, np.zeros(len(s1.data)), atol=self.atol)
 
     def test_background_remove_pl_int_zero(self):
         self.signal_noisy.change_dtype("int")
@@ -105,6 +105,7 @@
             background_type='PowerLaw',
             zero_fill=True,
             show_progressbar=None)
-        assert np.allclose(s1.sum(-1).data, np.array([3787]), atol=200)
-        assert np.allclose(s1.data[:10], np.zeros(10), atol=0.5)
->>>>>>> ade6153a
+        # since we compare to zero, rtol can't be used (see np.allclose doc)
+        assert np.allclose(s1.isig[10:], np.zeros(len(s1.data[10:])),
+                           atol=self.atol_zero_fill)
+        assert np.allclose(s1.data[:10], np.zeros(10))