--- conflicted
+++ resolved
@@ -95,7 +95,6 @@
                      energy_axis.scale)
 
 
-<<<<<<< HEAD
 class Test_vacum_mask:
 
     def setUp(self):
@@ -108,7 +107,8 @@
         s = self.signal
         assert_equal(s.vacuum_mask().data[0], True)
         assert_equal(s.vacuum_mask().data[-1], False)
-=======
+
+
 class Test_simple_model:
 
     def setUp(self):
@@ -120,7 +120,7 @@
         assert_true(np.allclose(
             [i.data for i in s.get_lines_intensity(
                 integration_window_factor=5.0)], [0.5, 0.5], atol=1e-1))
->>>>>>> 3f57bb74
+
 
 
 # class Test_get_lines_intentisity:
