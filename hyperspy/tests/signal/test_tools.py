--- conflicted
+++ resolved
@@ -345,13 +345,7 @@
         self.s = s
 
     def test_derivative_data(self):
-<<<<<<< HEAD
-        self.s.derivative(axis=0, order=4)
-        nt.assert_true(np.allclose(self.s.data,
-                                   np.sin(self.s.axes_manager[0].axis)))
-=======
         der = self.s.derivative(axis=0, order=4)
         nt.assert_true(np.allclose(der.data,
                                    np.sin(der.axes_manager[0].axis),
-                                   atol=1e-2),)
->>>>>>> b53b0bb1
+                                   atol=1e-2),)