# -*- coding: utf-8 -*-
# Copyright 2007-2011 The HyperSpy developers
#
# This file is part of  HyperSpy.
#
#  HyperSpy is free software: you can redistribute it and/or modify
# it under the terms of the GNU General Public License as published by
# the Free Software Foundation, either version 3 of the License, or
# (at your option) any later version.
#
#  HyperSpy is distributed in the hope that it will be useful,
# but WITHOUT ANY WARRANTY; without even the implied warranty of
# MERCHANTABILITY or FITNESS FOR A PARTICULAR PURPOSE.  See the
# GNU General Public License for more details.
#
# You should have received a copy of the GNU General Public License
# along with  HyperSpy.  If not, see <http://www.gnu.org/licenses/>.


from distutils.core import setup

import distutils.dir_util

import os
import subprocess
import sys
import fileinput

import hyperspy.Release as Release
# clean the build directory so we aren't mixing Windows and Linux
# installations carelessly.
if os.path.exists('build'):
    distutils.dir_util.remove_tree('build')

install_req = ['scipy',
               'ipython (>= 2.0)',
               'matplotlib (>= 1.2)',
               'numpy',
               'traits',
               'traitsui',
<<<<<<< HEAD
               'requests']
=======
               'sympy']
>>>>>>> 86353842


def are_we_building4windows():
    for arg in sys.argv:
        if 'wininst' in arg:
            return True

scripts = ['bin/hyperspy', ]

if are_we_building4windows() or os.name in ['nt', 'dos']:
    # In the Windows command prompt we can't execute Python scripts
    # without a .py extension. A solution is to create batch files
    # that runs the different scripts.
    # (code adapted from scitools)
    scripts.extend(('bin/win_post_installation.py',
                    'bin/install_hyperspy_here.py',
                    'bin/uninstall_hyperspy_here.py'))
    batch_files = []
    for script in scripts:
        batch_file = os.path.splitext(script)[0] + '.bat'
        f = open(batch_file, "w")
        f.write('set path=%~dp0;%~dp0\..\;%PATH%\n')
        f.write('python "%%~dp0\%s" %%*\n' % os.path.split(script)[1])
        f.close()
        batch_files.append(batch_file)
        if script in ('bin/hyperspy'):
            for env in ('qtconsole', 'notebook'):
                batch_file = os.path.splitext(script)[0] + '_%s' % env + '.bat'
                f = open(batch_file, "w")
                f.write('set path=%~dp0;%~dp0\..\;%PATH%\n')
                f.write('cd %1\n')
                if env == "qtconsole":
                    f.write('start pythonw "%%~dp0\%s " %s \n' % (
                        os.path.split(script)[1], env))
                else:
                    f.write('python "%%~dp0\%s" %s \n' %
                            (os.path.split(script)[1], env))

                batch_files.append(batch_file)
    scripts.extend(batch_files)


class update_version_when_dev:

    def __enter__(self):
        self.release_version = Release.version

        # Get the hash from the git repository if available
        self.restore_version = False
        git_master_path = ".git/refs/heads/master"
        if "+dev" in self.release_version and \
                os.path.isfile(git_master_path):
            try:
                p = subprocess.Popen(["git", "describe",
                                      "--tags", "--dirty", "--always"],
                                     stdout=subprocess.PIPE)
                stdout = p.communicate()[0]
                if p.returncode != 0:
                    raise EnvironmentError
                else:
                    version = stdout[1:].strip()
                    if str(self.release_version[:-4] + '-') in version:
                        version = version.replace(
                            self.release_version[:-4] + '-',
                            self.release_version[:-4] + '+git')
                    self.version = version
            except EnvironmentError:
                # Git is not available, but the .git directory exists
                # Therefore we can get just the master hash
                with open(git_master_path) as f:
                    masterhash = f.readline()
                self.version = self.release_version.replace(
                    "+dev", "+git-%s" % masterhash[:7])
            for line in fileinput.FileInput("hyperspy/Release.py",
                                            inplace=1):
                if line.startswith('version = '):
                    print "version = \"%s\"" % self.version
                else:
                    print line,
            self.restore_version = True
        else:
            self.version = self.release_version
        return self.version

    def __exit__(self, type, value, traceback):
        if self.restore_version is True:
            for line in fileinput.FileInput("hyperspy/Release.py",
                                            inplace=1):
                if line.startswith('version = '):
                    print "version = \"%s\"" % self.release_version
                else:
                    print line,


with update_version_when_dev() as version:
    setup(
        name="hyperspy",
        package_dir={'hyperspy': 'hyperspy'},
        version=version,
        packages=['hyperspy',
                  'hyperspy.datasets',
                  'hyperspy._components',
                  'hyperspy.datasets',
                  'hyperspy.io_plugins',
                  'hyperspy.docstrings',
                  'hyperspy.drawing',
                  'hyperspy.drawing._markers',
                  'hyperspy.learn',
                  'hyperspy._signals',
                  'hyperspy.gui',
                  'hyperspy.utils',
                  'hyperspy.tests',
                  'hyperspy.tests.axes',
                  'hyperspy.tests.component',
                  'hyperspy.tests.drawing',
                  'hyperspy.tests.io',
                  'hyperspy.tests.model',
                  'hyperspy.tests.mva',
                  'hyperspy.tests.signal',
                  'hyperspy.tests.utils',
                  'hyperspy.tests.misc',
                  'hyperspy.models',
                  'hyperspy.misc',
                  'hyperspy.misc.eels',
                  'hyperspy.misc.eds',
                  'hyperspy.misc.io',
                  'hyperspy.misc.machine_learning',
                  'hyperspy.external',
                  'hyperspy.external.mpfit',
                  'hyperspy.external.mpfit.tests',
                  'hyperspy.external.astroML',
                  ],
        requires=install_req,
        scripts=scripts,
        package_data={
            'hyperspy':
            ['bin/*.py',
             'ipython_profile/*',
             'data/*.ico',
             'misc/eds/example_signals/*.hdf5',
             'tests/io/dm_stackbuilder_plugin/test_stackbuilder_imagestack.dm3',
             'tests/io/dm3_1D_data/*.dm3',
             'tests/io/dm3_2D_data/*.dm3',
             'tests/io/dm3_3D_data/*.dm3',
             'tests/io/dm4_1D_data/*.dm4',
             'tests/io/dm4_2D_data/*.dm4',
             'tests/io/dm4_3D_data/*.dm4',
             'tests/io/msa_files/*.msa',
             'tests/io/hdf5_files/*.hdf5',
             'tests/io/tiff_files/*.tif',
             'tests/io/npy_files/*.npy',
             'tests/drawing/*.ipynb',
             ],
        },
        author=Release.authors['all'][0],
        author_email=Release.authors['all'][1],
        maintainer='Francisco de la Peña',
        maintainer_email='fjd29@cam.ac.uk',
        description=Release.description,
        long_description=open('README.rst').read(),
        license=Release.license,
        platforms=Release.platforms,
        url=Release.url,
        #~ test_suite = 'nose.collector',
        keywords=Release.keywords,
        classifiers=[
            "Programming Language :: Python :: 2.7",
            "Development Status :: 4 - Beta",
            "Environment :: Console",
            "Intended Audience :: Science/Research",
            "License :: OSI Approved :: GNU General Public License v3 (GPLv3)",
            "Natural Language :: English",
            "Operating System :: OS Independent",
            "Topic :: Scientific/Engineering",
            "Topic :: Scientific/Engineering :: Physics",
        ],
    )<|MERGE_RESOLUTION|>--- conflicted
+++ resolved
@@ -38,11 +38,8 @@
                'numpy',
                'traits',
                'traitsui',
-<<<<<<< HEAD
-               'requests']
-=======
+               'requests',
                'sympy']
->>>>>>> 86353842
 
 
 def are_we_building4windows():
